--- conflicted
+++ resolved
@@ -115,7 +115,6 @@
     parser.add_argument("--max-num-prefill-seqs", type=int, default=1)
     parser.add_argument("--block-quant", action="store_true", default=False)
     parser.add_argument("--expert-parallel", action="store_true", default=False)
-<<<<<<< HEAD
     parser.add_argument(
         "--auto-process-dataset",
         action="store_true",
@@ -123,9 +122,7 @@
         dest="Genrate prompts from dataset automatically",
     )
     parser.add_argument("--use-fp8-model", action="store_true", default=False)
-=======
     parser.add_argument("--enforce-eager", action="store_true", default=False)
->>>>>>> 18c4291b
     parser.add_argument("--max-model-len", type=int, default=2048)
     parser.add_argument("--max-tokens", type=int, default=1024, dest="Max generated tokens")
     parser.add_argument("--sample-len", type=int, default=1024, dest="The minimum length of the sample prompts")
@@ -141,11 +138,8 @@
     llm = vllm.LLM(
         model=args.model,
         dtype=torch.bfloat16,
-<<<<<<< HEAD
-=======
         enforce_eager=args.enforce_eager,
         quantization="fp8" if args.block_quant else "inc",
->>>>>>> 18c4291b
         max_num_seqs=args.batch_size,
         tensor_parallel_size=args.tensor_parallel_size,
         max_model_len=args.max_model_len,
