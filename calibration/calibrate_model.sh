#!/bin/bash
###############################################################################
# Copyright (C) 2024 Habana Labs, Ltd. an Intel Company
###############################################################################

set -e
cd "$(dirname "$0")"

ALLOWED_DEVICES=("g2" "g3")

usage() {
    echo
    echo "Calibrate given MODEL_PATH for FP8 inference"
    echo
    echo "usage: ${0} <options>"
    echo
    echo "  -m    - [required] huggingface stub or local directory of the MODEL_PATH"
    echo "  -d    - [required] path to source dataset (details in README)"
    echo "  -o    - [required] path to output directory for fp8 measurements"
    echo "  -b    - batch size to run the measurements at (default: 32)"
    echo "  -l    - limit number of samples in calibration dataset"
<<<<<<< HEAD
    echo "  -t    - tensor parallel size to run at (default: 1)"
    echo "  -c    - pass trust_remote_code to vllm (default: False)"
=======
    echo "  -t    - tensor parallel size to run at (default: 1); NOTE: if t > 8 then we need a multi-node setup"
    echo "  -g    - groups of cards we want to unify. Card indices seperated by commas and groups seperated by double dash '--', e.g. 0,1--2,3--4,5--6,7 card 0 measurement will be unified with card 1 measurement and so on."
>>>>>>> 2b4ba562
    echo
}

cleanup_tmp() {
	if [[ $(pwd) == *vllm-hpu-extension/calibration ]]; then
		echo "Clearing temporary directory"
		rm -rf nc_workspace
		rm -rf inc_tmp
	else
		echo "Skipping temporary directory removal"
	fi
}

create_measure_config() {
    mkdir -p $1/$2/$3

    model_name_lower=$(echo "$2" | tr '[:upper:]' '[:lower:]')

    if [[ $model_name_lower =~ ^mixtral ]]; then
        tmp_config="{\"method\": \"HOOKS\",\"mode\": \"MEASURE\",\"observer\": \"maxabs\",\"allowlist\": {\"types\": [], \"names\":  []},\"blocklist\": {\"types\": [], \"names\":  [\"self_attn\", \"lm_head\"]},\"quantize_weight\": false,\"dump_stats_path\": \"$1/$2/$3/inc_output\"}"
    elif [[ $model_name_lower =~ ^deepseek ]]; then
        tmp_config="{\"method\": \"HOOKS\",\"mode\": \"MEASURE\",\"observer\": \"maxabs\",\"allowlist\": {\"types\": [], \"names\":  []},\"blocklist\": {\"types\": [], \"names\":  [\"lm_head\", \"mlp\\\.gate\\\b\"]},\"quantize_weight\": false,\"dump_stats_path\": \"$1/$2/$3/inc_output\"}"
    else
        tmp_config="{\"method\": \"HOOKS\",\"mode\": \"MEASURE\",\"observer\": \"maxabs\",\"allowlist\": {\"types\": [], \"names\":  []},\"blocklist\": {\"types\": [], \"names\":  []},\"quantize_weight\": false,\"dump_stats_path\": \"$1/$2/$3/inc_output\"}"
    fi
    echo "$tmp_config" > $1/$2/maxabs_measure_$3.json
}

create_quant_config() {
    mkdir -p $1/$2/$3
    
    model_name_lower=$(echo "$2" | tr '[:upper:]' '[:lower:]')

    #note(kwisniewski98): mixtral models has attention masked to not cause regression in accuracy
    if [[ $model_name_lower =~ ^mixtral ]]; then
        tmp_config="{\"mode\": \"QUANTIZE\",\"observer\": \"maxabs\",\"scale_method\": \"maxabs_hw\",\"allowlist\": {\"types\": [],\"names\": []},\"blocklist\": {\"types\": [],\"names\": [\"self_attn\", \"lm_head\"]},\"dump_stats_path\": \"$1/$2/$3/inc_output\"}"
    elif [[ $model_name_lower =~ ^deepseek ]]; then
        tmp_config="{\"mode\": \"QUANTIZE\",\"observer\": \"maxabs\",\"scale_method\": \"maxabs_hw\", \"scale_format\": \"scalar\", \"allowlist\": {\"types\": [],\"names\": []},\"blocklist\": {\"types\": [],\"names\": [\"lm_head\", \"mlp\\\.gate\\\b\", \"latent_cache_k_nodeq\", \"latent_cache_v_nodeq\", \"matmul_qk\", \"matmul_av\", \"block2batch_matmul\"]},\"dump_stats_path\": \"$1/$2/$3/inc_output\"}"
    else
        tmp_config="{\"mode\": \"QUANTIZE\",\"observer\": \"maxabs\",\"scale_method\": \"maxabs_hw\",\"allowlist\": {\"types\": [],\"names\": []},\"blocklist\": {\"types\": [],\"names\": []},\"dump_stats_path\": \"$1/$2/$3/inc_output\"}"
    fi
    echo "$tmp_config" > $1/$2/maxabs_quant_$3.json
}

extract_last_folder_name() {
    local path="$1"

    path="${path%/}"
    last_folder="$(basename "$path")"
    last_folder="${last_folder,,}"

    echo "$last_folder"
}

cleanup_tmp

EXTRA_FLAGS=""
BATCH_SIZE=32
TP_SIZE=1
<<<<<<< HEAD
while getopts "m:b:l:t:d:h:o:c" OPT; do
=======
MULTI_NODE_SETUP=false
while getopts "m:b:l:t:d:h:o:g:" OPT; do
>>>>>>> 2b4ba562
    case ${OPT} in
        m )
            MODEL_PATH="$OPTARG"
            ;;
        d )
            DATASET_PATH="$OPTARG"
            ;;
        b )
            BATCH_SIZE="$OPTARG"
            ;;
        o )
            FP8_DIR=$(realpath "$OPTARG")
            ;;
        l )
            LIMIT="$OPTARG"
            ;;
        t )
            TP_SIZE="$OPTARG"
            ;;
<<<<<<< HEAD
        c )
            TRUST_REMOTE_CODE=true
=======
        g )
            CARD_GROUPS="$OPTARG"
>>>>>>> 2b4ba562
            ;;
        h )
            usage
            ;;
        \? )
            usage
            exit 1
            ;;
    esac
done

if [[ -z "$MODEL_PATH" && -z "$FP8_DIR" && -z "$DATASET_PATH" ]]; then
    echo "Model stub, source dataset path and output path for fp8 measurements must be provided."
    usage
    exit 1
fi

# Store the provided MODEL_PATH name in a variable
MODEL_NAME=$(extract_last_folder_name "$MODEL_PATH")
model_name_lower=$(echo "$MODEL_NAME" | tr '[:upper:]' '[:lower:]')

echo "Step 0 - detecting used device type [g2, g3]"
DEVICE_TYPE=$(python3 step-0-detect-device.py) || (echo "Detecting device process failed" && exit 1)
DEVICE_TYPE="g$DEVICE_TYPE"
echo "Detected device type: $DEVICE_TYPE"
echo "Step 0 done"

# Check if the provided device type is valid
if [[ ! " ${ALLOWED_DEVICES[*]} " =~ " $DEVICE_TYPE " ]]; then
    echo "Invalid device type: $DEVICE_TYPE. Allowed devices: ${ALLOWED_DEVICES[*]}"
    exit 1
fi

if [[ $TP_SIZE -gt 8 ]]; then
    MULTI_NODE_SETUP=true
fi

if $MULTI_NODE_SETUP; then
    RAY_AVAILABLE_RESOURCES=$(python3 -c 'import ray; ray.init(); print(int(ray.available_resources()["HPU"]))')
    if [[ $RAY_AVAILABLE_RESOURCES -lt $TP_SIZE ]]; then
        echo "Required TP size : $TP_SIZE" 
        echo "Available HPU's : $RAY_AVAILABLE_RESOURCES "
        echo "!! Exiting since not enough HPU resources available. You can run 'ray status' to see available resources"
        echo "Refer https://github.com/HabanaAI/vllm-hpu-extension/tree/main/calibration#experimental-multi-node-fp8-calibration for multi-node runs"
        exit 1
    fi

    if [[ ! -e $QUANT_CONFIG ]]; then
        echo " !! Exiting. Invalid QUANT_CONFIG env"
        echo " Multi-node calibration requires QUANT_CONFIG to point to an empty buffer.json file. Refer https://github.com/HabanaAI/vllm-hpu-extension/tree/main/calibration#experimental-multi-node-fp8-calibration"
        exit 1
    fi
fi

create_measure_config $FP8_DIR $MODEL_NAME $DEVICE_TYPE
create_quant_config $FP8_DIR $MODEL_NAME $DEVICE_TYPE

if [[ $TP_SIZE > 1 ]]; then
    export PT_HPU_ENABLE_LAZY_COLLECTIVES=true
fi

if [[ $MODEL_PATH_NAME == llama.*2.* ]]; then
    EXTRA_FLAGS+="--chat-template template/llama-2-chat.jinja "
elif  [[ "$MODEL_PATH" == *"Mixtral-8x7B"* ]]; then
    EXTRA_FLAGS+="--chat-template template/mistral_mixtral.jinja "
fi

if [[ -n $LIMIT ]]; then
    EXTRA_FLAGS+="--max-dataset-samples $LIMIT "
fi

<<<<<<< HEAD
if  [[ "$model_name_lower" == *"deepseek"* ]]; then
    EXTRA_FLAGS_STEP_2="--block-quant "
    EXTRA_ENVS_STEP_2="VLLM_REQUANT_FP8_INC=1 VLLM_ENABLE_RUNTIME_DEQUANT=1 VLLM_MLA_DISABLE_REQUANTIZATION=1 VLLM_MOE_N_SLICE=1 VLLM_EP_SIZE=8"
    EXTRA_FLAGS_STEP_3="--deepseek "
    EXTRA_FLAGS_STEP_4="--block-quant "
fi
if [[ $TRUST_REMOTE_CODE == true ]]; then
    EXTRA_FLAGS_STEP_2+="--trust-remote-code "
    EXTRA_FLAGS_STEP_4+="--trust-remote-code "
fi
=======
if $MULTI_NODE_SETUP; then
    cat $FP8_DIR/$MODEL_NAME/maxabs_measure_$DEVICE_TYPE.json > $QUANT_CONFIG
    sleep 2
else
    export QUANT_CONFIG=$FP8_DIR/$MODEL_NAME/maxabs_measure_$DEVICE_TYPE.json
fi

>>>>>>> 2b4ba562
echo ""
echo "1/4 Preparing calibration dataset"
python3 step-1-prepare-calibration-dataset.py -m $MODEL_PATH -d $DATASET_PATH -o $MODEL_NAME $EXTRA_FLAGS || (echo "Error in step 1" && exit 1)
echo "Step 1/4 done"

echo ""
echo "2/4 Measuring scales"
<<<<<<< HEAD
env $EXTRA_ENVS_STEP_2 python step-2-measure-scales.py -m $MODEL_PATH --tensor-parallel-size $TP_SIZE -d $MODEL_NAME-calibration-dataset.pkl --batch-size $BATCH_SIZE $EXTRA_FLAGS_STEP_2 || (echo "Error in step 2" && exit 1)
=======
if $MULTI_NODE_SETUP; then
    python3 step-2-measure-scales.py -m $MODEL_PATH --tensor-parallel-size $TP_SIZE -d $MODEL_NAME-calibration-dataset.pkl --batch-size $BATCH_SIZE --distributed-executor-backend ray || (echo "Error in step 2" && exit 1)
else
    python3 step-2-measure-scales.py -m $MODEL_PATH --tensor-parallel-size $TP_SIZE -d $MODEL_NAME-calibration-dataset.pkl --batch-size $BATCH_SIZE || (echo "Error in step 2" && exit 1)
fi
>>>>>>> 2b4ba562
echo "Step 2/4 done"

echo ""
echo "3/4 Postprocessing scales"
<<<<<<< HEAD
python step-3-postprocess_measure.py -m $FP8_DIR/$MODEL_NAME/$DEVICE_TYPE/ -o inc_tmp/$MODEL_NAME/$DEVICE_TYPE/ $EXTRA_FLAGS_STEP_3 || (echo "Error in step 3" && exit 1)
=======
python3 step-3-postprocess_measure.py -m $FP8_DIR/$MODEL_NAME/$DEVICE_TYPE/ -o inc_tmp/$MODEL_NAME/$DEVICE_TYPE/ || (echo "Error in step 3" && exit 1)
>>>>>>> 2b4ba562
cp inc_tmp/$MODEL_NAME/$DEVICE_TYPE/* $FP8_DIR/$MODEL_NAME/$DEVICE_TYPE/
echo "Step 3/4 done"


if $MULTI_NODE_SETUP; then
    cat $FP8_DIR/$MODEL_NAME/maxabs_quant_$DEVICE_TYPE.json > $QUANT_CONFIG
    sleep 2
else
    export QUANT_CONFIG=$FP8_DIR/$MODEL_NAME/maxabs_quant_$DEVICE_TYPE.json
fi

echo ""
echo "4/4 Quantize scales"
<<<<<<< HEAD
export QUANT_CONFIG=$FP8_DIR/$MODEL_NAME/maxabs_quant_$DEVICE_TYPE.json
python step-4-quantize-scales.py --model $MODEL_PATH --tensor-parallel-size $TP_SIZE $EXTRA_FLAGS_STEP_4 || (echo "Error in step 4" && exit 1)
=======
if $MULTI_NODE_RUN; then
    python3 step-4-quantize-scales.py --model $MODEL_PATH --tensor-parallel-size $TP_SIZE --distributed-executor-backend ray || (echo "Error in step 4" && exit 1)
else
    python3 step-4-quantize-scales.py --model $MODEL_PATH --tensor-parallel-size $TP_SIZE || (echo "Error in step 4" && exit 1)
fi

if [[ -n $CARD_GROUPS ]]; then
    echo ""
    echo "5/5 Unify scales"
    QUANT_DIR=$FP8_DIR/$MODEL_NAME/$DEVICE_TYPE/
    python3 step-5-unify_measurements.py -g "$CARD_GROUPS" -m $QUANT_DIR -o $QUANT_DIR || (echo "Error in step 5" && exit 1)
    echo "Step 5/5 done"
fi
cleanup_tmp
>>>>>>> 2b4ba562
echo "Calibration process done"<|MERGE_RESOLUTION|>--- conflicted
+++ resolved
@@ -19,13 +19,9 @@
     echo "  -o    - [required] path to output directory for fp8 measurements"
     echo "  -b    - batch size to run the measurements at (default: 32)"
     echo "  -l    - limit number of samples in calibration dataset"
-<<<<<<< HEAD
-    echo "  -t    - tensor parallel size to run at (default: 1)"
     echo "  -c    - pass trust_remote_code to vllm (default: False)"
-=======
     echo "  -t    - tensor parallel size to run at (default: 1); NOTE: if t > 8 then we need a multi-node setup"
     echo "  -g    - groups of cards we want to unify. Card indices seperated by commas and groups seperated by double dash '--', e.g. 0,1--2,3--4,5--6,7 card 0 measurement will be unified with card 1 measurement and so on."
->>>>>>> 2b4ba562
     echo
 }
 
@@ -85,12 +81,8 @@
 EXTRA_FLAGS=""
 BATCH_SIZE=32
 TP_SIZE=1
-<<<<<<< HEAD
-while getopts "m:b:l:t:d:h:o:c" OPT; do
-=======
 MULTI_NODE_SETUP=false
-while getopts "m:b:l:t:d:h:o:g:" OPT; do
->>>>>>> 2b4ba562
+while getopts "m:b:l:t:d:h:o:g:c" OPT; do
     case ${OPT} in
         m )
             MODEL_PATH="$OPTARG"
@@ -110,13 +102,11 @@
         t )
             TP_SIZE="$OPTARG"
             ;;
-<<<<<<< HEAD
         c )
             TRUST_REMOTE_CODE=true
-=======
+            ;;
         g )
             CARD_GROUPS="$OPTARG"
->>>>>>> 2b4ba562
             ;;
         h )
             usage
@@ -188,7 +178,6 @@
     EXTRA_FLAGS+="--max-dataset-samples $LIMIT "
 fi
 
-<<<<<<< HEAD
 if  [[ "$model_name_lower" == *"deepseek"* ]]; then
     EXTRA_FLAGS_STEP_2="--block-quant "
     EXTRA_ENVS_STEP_2="VLLM_REQUANT_FP8_INC=1 VLLM_ENABLE_RUNTIME_DEQUANT=1 VLLM_MLA_DISABLE_REQUANTIZATION=1 VLLM_MOE_N_SLICE=1 VLLM_EP_SIZE=8"
@@ -199,7 +188,6 @@
     EXTRA_FLAGS_STEP_2+="--trust-remote-code "
     EXTRA_FLAGS_STEP_4+="--trust-remote-code "
 fi
-=======
 if $MULTI_NODE_SETUP; then
     cat $FP8_DIR/$MODEL_NAME/maxabs_measure_$DEVICE_TYPE.json > $QUANT_CONFIG
     sleep 2
@@ -207,7 +195,6 @@
     export QUANT_CONFIG=$FP8_DIR/$MODEL_NAME/maxabs_measure_$DEVICE_TYPE.json
 fi
 
->>>>>>> 2b4ba562
 echo ""
 echo "1/4 Preparing calibration dataset"
 python3 step-1-prepare-calibration-dataset.py -m $MODEL_PATH -d $DATASET_PATH -o $MODEL_NAME $EXTRA_FLAGS || (echo "Error in step 1" && exit 1)
@@ -215,24 +202,16 @@
 
 echo ""
 echo "2/4 Measuring scales"
-<<<<<<< HEAD
-env $EXTRA_ENVS_STEP_2 python step-2-measure-scales.py -m $MODEL_PATH --tensor-parallel-size $TP_SIZE -d $MODEL_NAME-calibration-dataset.pkl --batch-size $BATCH_SIZE $EXTRA_FLAGS_STEP_2 || (echo "Error in step 2" && exit 1)
-=======
-if $MULTI_NODE_SETUP; then
-    python3 step-2-measure-scales.py -m $MODEL_PATH --tensor-parallel-size $TP_SIZE -d $MODEL_NAME-calibration-dataset.pkl --batch-size $BATCH_SIZE --distributed-executor-backend ray || (echo "Error in step 2" && exit 1)
-else
-    python3 step-2-measure-scales.py -m $MODEL_PATH --tensor-parallel-size $TP_SIZE -d $MODEL_NAME-calibration-dataset.pkl --batch-size $BATCH_SIZE || (echo "Error in step 2" && exit 1)
-fi
->>>>>>> 2b4ba562
+if $MULTI_NODE_SETUP; then
+    env $EXTRA_ENVS_STEP_2 python3 step-2-measure-scales.py -m $MODEL_PATH --tensor-parallel-size $TP_SIZE -d $MODEL_NAME-calibration-dataset.pkl --batch-size $BATCH_SIZE --distributed-executor-backend ray  $EXTRA_FLAGS_STEP_2 || (echo "Error in step 2" && exit 1)
+else
+    env $EXTRA_ENVS_STEP_2 python3 step-2-measure-scales.py -m $MODEL_PATH --tensor-parallel-size $TP_SIZE -d $MODEL_NAME-calibration-dataset.pkl --batch-size $BATCH_SIZE $EXTRA_FLAGS_STEP_2 || (echo "Error in step 2" && exit 1)
+fi
 echo "Step 2/4 done"
 
 echo ""
 echo "3/4 Postprocessing scales"
-<<<<<<< HEAD
-python step-3-postprocess_measure.py -m $FP8_DIR/$MODEL_NAME/$DEVICE_TYPE/ -o inc_tmp/$MODEL_NAME/$DEVICE_TYPE/ $EXTRA_FLAGS_STEP_3 || (echo "Error in step 3" && exit 1)
-=======
-python3 step-3-postprocess_measure.py -m $FP8_DIR/$MODEL_NAME/$DEVICE_TYPE/ -o inc_tmp/$MODEL_NAME/$DEVICE_TYPE/ || (echo "Error in step 3" && exit 1)
->>>>>>> 2b4ba562
+python3 step-3-postprocess_measure.py -m $FP8_DIR/$MODEL_NAME/$DEVICE_TYPE/ -o inc_tmp/$MODEL_NAME/$DEVICE_TYPE/  $EXTRA_FLAGS_STEP_3 || (echo "Error in step 3" && exit 1)
 cp inc_tmp/$MODEL_NAME/$DEVICE_TYPE/* $FP8_DIR/$MODEL_NAME/$DEVICE_TYPE/
 echo "Step 3/4 done"
 
@@ -246,14 +225,10 @@
 
 echo ""
 echo "4/4 Quantize scales"
-<<<<<<< HEAD
-export QUANT_CONFIG=$FP8_DIR/$MODEL_NAME/maxabs_quant_$DEVICE_TYPE.json
-python step-4-quantize-scales.py --model $MODEL_PATH --tensor-parallel-size $TP_SIZE $EXTRA_FLAGS_STEP_4 || (echo "Error in step 4" && exit 1)
-=======
 if $MULTI_NODE_RUN; then
-    python3 step-4-quantize-scales.py --model $MODEL_PATH --tensor-parallel-size $TP_SIZE --distributed-executor-backend ray || (echo "Error in step 4" && exit 1)
-else
-    python3 step-4-quantize-scales.py --model $MODEL_PATH --tensor-parallel-size $TP_SIZE || (echo "Error in step 4" && exit 1)
+    python3 step-4-quantize-scales.py --model $MODEL_PATH --tensor-parallel-size $TP_SIZE --distributed-executor-backend ray $EXTRA_FLAGS_STEP_4 || (echo "Error in step 4" && exit 1)
+else
+    python3 step-4-quantize-scales.py --model $MODEL_PATH --tensor-parallel-size $TP_SIZE $EXTRA_FLAGS_STEP_4 || (echo "Error in step 4" && exit 1)
 fi
 
 if [[ -n $CARD_GROUPS ]]; then
@@ -264,5 +239,4 @@
     echo "Step 5/5 done"
 fi
 cleanup_tmp
->>>>>>> 2b4ba562
 echo "Calibration process done"