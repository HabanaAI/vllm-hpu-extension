#!/bin/bash
###############################################################################
# Copyright (C) 2024 Habana Labs, Ltd. an Intel Company
###############################################################################

set -e
cd "$(dirname "$0")"

ALLOWED_DEVICES=("g2" "g3")

usage() {
    echo
    echo "Calibrate given MODEL_PATH for FP8 inference"
    echo
    echo "usage: ${0} <options>"
    echo
    echo "  -m    - [required] huggingface stub or local directory of the MODEL_PATH"
    echo "  -d    - [required] path to source dataset (details in README)"
    echo "  -o    - [required] path to output directory for fp8 measurements"
    echo "  -b    - batch size to run the measurements at (default: 32)"
    echo "  -l    - limit number of samples in calibration dataset"
    echo "  -t    - tensor parallel size to run at (default: 1); NOTE: if t > 8 then we need a multi-node setup"
<<<<<<< HEAD
    echo "  -r    - rank of unified measurements"
    echo "  -u    - unify original measurement results based on expert parallelism rules (default: False)"
=======
    echo "  -g    - groups of cards we want to unify. Card indices seperated by commas and groups seperated by double dash '--', e.g. 0,1--2,3--4,5--6,7 card 0 measurement will be unified with card 1 measurement and so on."
    echo "  -e    - set this flag to enable enforce_eager execution"
>>>>>>> 5ec69cfc
    echo
}

cleanup_tmp() {
	if [[ $(pwd) == *vllm-hpu-extension/calibration ]]; then
		echo "Clearing temporary directory"
		rm -rf nc_workspace
		rm -rf inc_tmp
	else
		echo "Skipping temporary directory removal"
	fi
}

create_measure_config() {
    mkdir -p $1/$2/$3

    model_name_lower=$(echo "$2" | tr '[:upper:]' '[:lower:]')

    if [[ $model_name_lower =~ ^mixtral ]]; then
        tmp_config="{\"method\": \"HOOKS\",\"mode\": \"MEASURE\",\"observer\": \"maxabs\",\"allowlist\": {\"types\": [], \"names\":  []},\"blocklist\": {\"types\": [], \"names\":  [\"self_attn\", \"lm_head\"]},\"quantize_weight\": false,\"dump_stats_path\": \"$1/$2/$3/inc_output\"}"
    elif [[ $model_name_lower =~ ^deepseek ]]; then
        tmp_config="{\"method\": \"HOOKS\",\"mode\": \"MEASURE\",\"observer\": \"maxabs\",\"allowlist\": {\"types\": [], \"names\":  []},\"blocklist\": {\"types\": [], \"names\":  [\"lm_head\", \"mlp\\\.gate\\\b\"]},\"quantize_weight\": false,\"dump_stats_path\": \"$1/$2/$3/inc_output\"}"
    else
        tmp_config="{\"method\": \"HOOKS\",\"mode\": \"MEASURE\",\"observer\": \"maxabs\",\"allowlist\": {\"types\": [], \"names\":  []},\"blocklist\": {\"types\": [], \"names\":  []},\"quantize_weight\": false,\"dump_stats_path\": \"$1/$2/$3/inc_output\"}"
    fi
    echo "$tmp_config" > $1/$2/maxabs_measure_$3.json
}

create_quant_config() {
    mkdir -p $1/$2/$3
    
    model_name_lower=$(echo "$2" | tr '[:upper:]' '[:lower:]')

    #note(kwisniewski98): mixtral models has attention masked to not cause regression in accuracy
    if [[ $model_name_lower =~ ^mixtral ]]; then
        tmp_config="{\"mode\": \"QUANTIZE\",\"observer\": \"maxabs\",\"scale_method\": \"maxabs_hw\",\"allowlist\": {\"types\": [],\"names\": []},\"blocklist\": {\"types\": [],\"names\": [\"self_attn\", \"lm_head\"]},\"dump_stats_path\": \"$1/$2/$3/inc_output\"}"
    elif [[ $model_name_lower =~ ^deepseek ]]; then
        tmp_config="{\"mode\": \"QUANTIZE\",\"observer\": \"maxabs\",\"scale_method\": \"maxabs_hw\", \"scale_format\": \"scalar\", \"allowlist\": {\"types\": [],\"names\": []},\"blocklist\": {\"types\": [],\"names\": [\"lm_head\", \"mlp\\\.gate\\\b\"]},\"dump_stats_path\": \"$1/$2/$3/inc_output\"}"
    else
        tmp_config="{\"mode\": \"QUANTIZE\",\"observer\": \"maxabs\",\"scale_method\": \"maxabs_hw\",\"allowlist\": {\"types\": [],\"names\": []},\"blocklist\": {\"types\": [],\"names\": []},\"dump_stats_path\": \"$1/$2/$3/inc_output\"}"
    fi
    echo "$tmp_config" > $1/$2/maxabs_quant_$3.json
}

extract_last_folder_name() {
    local path="$1"

    path="${path%/}"
    last_folder="$(basename "$path")"
    last_folder="${last_folder,,}"

    echo "$last_folder"
}

cleanup_tmp

EXTRA_FLAGS_STEP_1=""
EXTRA_FLAGS_STEP_2=""
EXTRA_FLAGS_STEP_3=""
EXTRA_FLAGS_STEP_4=""
BATCH_SIZE=32
TP_SIZE=1
MULTI_NODE_SETUP=false
<<<<<<< HEAD
USE_EP=""
while getopts "m:b:l:t:d:h:o:r:u" OPT; do
=======
ENFORCE_EAGER=false

while getopts "m:b:l:t:d:h:o:g:e" OPT; do
>>>>>>> 5ec69cfc
    case ${OPT} in
        m )
            MODEL_PATH="$OPTARG"
            ;;
        d )
            DATASET_PATH="$OPTARG"
            ;;
        b )
            BATCH_SIZE="$OPTARG"
            ;;
        o )
            FP8_DIR=$(realpath "$OPTARG")
            ;;
        l )
            LIMIT="$OPTARG"
            ;;
        t )
            TP_SIZE="$OPTARG"
            ;;
        r )
            RANK="$OPTARG"
            ;;
<<<<<<< HEAD
	u )
	    USE_EP="--use_ep"
	    ;;
=======
        e ) 
            ENFORCE_EAGER=true
            ;;
>>>>>>> 5ec69cfc
        h )
            usage
            ;;
        \? )
            usage
            exit 1
            ;;
    esac
done

if [[ -z "$MODEL_PATH" && -z "$FP8_DIR" && -z "$DATASET_PATH" ]]; then
    echo "Model stub, source dataset path and output path for fp8 measurements must be provided."
    usage
    exit 1
fi

# Store the provided MODEL_PATH name in a variable
MODEL_NAME=$(extract_last_folder_name "$MODEL_PATH")
model_name_lower=$(echo "$MODEL_NAME" | tr '[:upper:]' '[:lower:]')

echo "Step 0 - detecting used device type [g2, g3]"
DEVICE_TYPE=$(python3 step-0-detect-device.py) || (echo "Detecting device process failed" && exit 1)
DEVICE_TYPE="g$DEVICE_TYPE"
echo "Detected device type: $DEVICE_TYPE"
echo "Step 0 done"

# Check if the provided device type is valid
if [[ ! " ${ALLOWED_DEVICES[*]} " =~ " $DEVICE_TYPE " ]]; then
    echo "Invalid device type: $DEVICE_TYPE. Allowed devices: ${ALLOWED_DEVICES[*]}"
    exit 1
fi

if [[ $TP_SIZE -gt 8 ]]; then
    MULTI_NODE_SETUP=true
fi

if $MULTI_NODE_SETUP; then
    RAY_AVAILABLE_RESOURCES=$(python3 -c 'import ray; ray.init(); print(int(ray.available_resources()["HPU"]))')
    if [[ $RAY_AVAILABLE_RESOURCES -lt $TP_SIZE ]]; then
        echo "Required TP size : $TP_SIZE" 
        echo "Available HPU's : $RAY_AVAILABLE_RESOURCES "
        echo "!! Exiting since not enough HPU resources available. You can run 'ray status' to see available resources"
        echo "Refer https://github.com/HabanaAI/vllm-hpu-extension/tree/main/calibration#experimental-multi-node-fp8-calibration for multi-node runs"
        exit 1
    fi

    if [[ ! -e $QUANT_CONFIG ]]; then
        echo " !! Exiting. Invalid QUANT_CONFIG env"
        echo " Multi-node calibration requires QUANT_CONFIG to point to an empty buffer.json file. Refer https://github.com/HabanaAI/vllm-hpu-extension/tree/main/calibration#experimental-multi-node-fp8-calibration"
        exit 1
    fi
fi

create_measure_config $FP8_DIR $MODEL_NAME $DEVICE_TYPE
create_quant_config $FP8_DIR $MODEL_NAME $DEVICE_TYPE

if [[ $TP_SIZE > 1 ]]; then
    export PT_HPU_ENABLE_LAZY_COLLECTIVES=true
fi

if [[ $MODEL_PATH_NAME == llama.*2.* ]]; then
    EXTRA_FLAGS_STEP_1+="--chat-template template/llama-2-chat.jinja "
elif  [[ "$MODEL_PATH" == *"Mixtral-8x7B"* ]]; then
    EXTRA_FLAGS_STEP_1+="--chat-template template/mistral_mixtral.jinja "
fi

if [[ -n $LIMIT ]]; then
    EXTRA_FLAGS_STEP_1+="--max-dataset-samples $LIMIT "
fi

if  [[ "$model_name_lower" == *"deepseek"* ]]; then
    EXTRA_FLAGS_STEP_2+="--block-quant --expert-parallel "
    EXTRA_ENVS_STEP_2="VLLM_HPU_FORCE_CHANNEL_FP8=0"
    EXTRA_FLAGS_STEP_3+="--deepseek "
    EXTRA_ENVS_STEP_4="VLLM_HPU_FORCE_CHANNEL_FP8=0"
    EXTRA_FLAGS_STEP_4+="--block-quant --expert-parallel "
fi
if $MULTI_NODE_SETUP; then
    cat $FP8_DIR/$MODEL_NAME/maxabs_measure_$DEVICE_TYPE.json > $QUANT_CONFIG
    sleep 2
else
    export QUANT_CONFIG=$FP8_DIR/$MODEL_NAME/maxabs_measure_$DEVICE_TYPE.json
fi

if $ENFORCE_EAGER; then
    EXTRA_FLAGS_STEP_2+="--enforce-eager "
    EXTRA_FLAGS_STEP_4+="--enforce-eager "
fi

echo ""
echo "1/4 Preparing calibration dataset"
python3 step-1-prepare-calibration-dataset.py -m $MODEL_PATH -d $DATASET_PATH -o $MODEL_NAME $EXTRA_FLAGS_STEP_1 || (echo "Error in step 1" && exit 1)
echo "Step 1/4 done"

echo ""
echo "2/4 Measuring scales"
if $MULTI_NODE_SETUP; then
    env $EXTRA_ENVS_STEP_2 python3 step-2-measure-scales.py -m $MODEL_PATH --tensor-parallel-size $TP_SIZE -d $MODEL_NAME-calibration-dataset.pkl --batch-size $BATCH_SIZE --distributed-executor-backend ray  $EXTRA_FLAGS_STEP_2 || (echo "Error in step 2" && exit 1)
else
    env $EXTRA_ENVS_STEP_2 python3 step-2-measure-scales.py -m $MODEL_PATH --tensor-parallel-size $TP_SIZE -d $MODEL_NAME-calibration-dataset.pkl --batch-size $BATCH_SIZE $EXTRA_FLAGS_STEP_2 || (echo "Error in step 2" && exit 1)
fi
echo "Step 2/4 done"

echo ""
echo "3/4 Postprocessing scales"
python3 step-3-postprocess-measure.py -m $FP8_DIR/$MODEL_NAME/$DEVICE_TYPE/ -o inc_tmp/$MODEL_NAME/$DEVICE_TYPE/  $EXTRA_FLAGS_STEP_3 || (echo "Error in step 3" && exit 1)
cp inc_tmp/$MODEL_NAME/$DEVICE_TYPE/* $FP8_DIR/$MODEL_NAME/$DEVICE_TYPE/
echo "Step 3/4 done"


if $MULTI_NODE_SETUP; then
    cat $FP8_DIR/$MODEL_NAME/maxabs_quant_$DEVICE_TYPE.json > $QUANT_CONFIG
    sleep 2
else
    export QUANT_CONFIG=$FP8_DIR/$MODEL_NAME/maxabs_quant_$DEVICE_TYPE.json
fi

echo ""
echo "4/4 Quantize scales"
if $MULTI_NODE_SETUP; then
    env $EXTRA_ENVS_STEP_4 python3 step-4-quantize-scales.py --model $MODEL_PATH --tensor-parallel-size $TP_SIZE --distributed-executor-backend ray $EXTRA_FLAGS_STEP_4 || (echo "Error in step 4" && exit 1)
else
    env $EXTRA_ENVS_STEP_4 python3 step-4-quantize-scales.py --model $MODEL_PATH --tensor-parallel-size $TP_SIZE $EXTRA_FLAGS_STEP_4 || (echo "Error in step 4" && exit 1)
fi

if [[ -n $RANK ]]; then
    echo ""
    echo "5/5 Unify scales"
    QUANT_DIR=$FP8_DIR/$MODEL_NAME/$DEVICE_TYPE/
    python3 step-5-unify_measurements.py -r $RANK -m $QUANT_DIR -o $QUANT_DIR $USE_EP || (echo "Error in step 5" && exit 1)
    echo "Step 5/5 done"
fi
cleanup_tmp
echo "Calibration process done"<|MERGE_RESOLUTION|>--- conflicted
+++ resolved
@@ -20,13 +20,9 @@
     echo "  -b    - batch size to run the measurements at (default: 32)"
     echo "  -l    - limit number of samples in calibration dataset"
     echo "  -t    - tensor parallel size to run at (default: 1); NOTE: if t > 8 then we need a multi-node setup"
-<<<<<<< HEAD
     echo "  -r    - rank of unified measurements"
     echo "  -u    - unify original measurement results based on expert parallelism rules (default: False)"
-=======
-    echo "  -g    - groups of cards we want to unify. Card indices seperated by commas and groups seperated by double dash '--', e.g. 0,1--2,3--4,5--6,7 card 0 measurement will be unified with card 1 measurement and so on."
     echo "  -e    - set this flag to enable enforce_eager execution"
->>>>>>> 5ec69cfc
     echo
 }
 
@@ -90,14 +86,11 @@
 BATCH_SIZE=32
 TP_SIZE=1
 MULTI_NODE_SETUP=false
-<<<<<<< HEAD
+
 USE_EP=""
-while getopts "m:b:l:t:d:h:o:r:u" OPT; do
-=======
 ENFORCE_EAGER=false
 
-while getopts "m:b:l:t:d:h:o:g:e" OPT; do
->>>>>>> 5ec69cfc
+while getopts "m:b:l:t:d:h:o:r:u:e" OPT; do
     case ${OPT} in
         m )
             MODEL_PATH="$OPTARG"
@@ -120,15 +113,12 @@
         r )
             RANK="$OPTARG"
             ;;
-<<<<<<< HEAD
-	u )
-	    USE_EP="--use_ep"
-	    ;;
-=======
+	      u )
+	          USE_EP="--use_ep"
+	          ;;
         e ) 
             ENFORCE_EAGER=true
             ;;
->>>>>>> 5ec69cfc
         h )
             usage
             ;;
