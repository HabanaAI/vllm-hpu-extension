--- conflicted
+++ resolved
@@ -47,33 +47,26 @@
 
 create_quant_config() {
     mkdir -p $1/$2/$3
-<<<<<<< HEAD
-
-    if [[ "${2,,}" == *"qwen2-7b-instruct"* ]]; then
+    
+    model_name_lower=$(echo "$2" | tr '[:upper:]' '[:lower:]')
+
+    scale_method="maxabs_hw"
+    block_types="[\"Softmax\"]"
+    block_names="[]"
+    fp8_config="E4M3"
+    if [[ $model_name_lower == *"qwen2-7b-instruct"* ]]; then
         scale_method="MAXABS_ARBITRARY"
-        block_types="[\"VLLMKVCache\", \"Matmul\"]"
-        if [[ "${3}" == "g2" ]]; then
+        block_types="[\"VLLMKVCache\", \"Matmul\"， \"Softmax\"]"
+        if [[ $3 == "g2" ]]; then
             fp8_config="E5M2"
         else
             fp8_config="E4M3"
         fi
-    else
-        scale_method="maxabs_hw"
-        block_types="[]"
-        fp8_config="E4M3"
-    fi
-    tmp_config="{\"mode\": \"QUANTIZE\",\"observer\": \"maxabs\",\"scale_method\": \"${scale_method}\",\"allowlist\": {\"types\": [],\"names\": []},\"blocklist\": {\"types\": ${block_types},\"names\": []},\"dump_stats_path\": \"$1/$2/$3/inc_output\", \"fp8_config\": \"${fp8_config}\"}"
-=======
-    
-    model_name_lower=$(echo "$2" | tr '[:upper:]' '[:lower:]')
-
-    #note(kwisniewski98): mixtral models has attention masked to not cause regression in accuracy
-    if [[ $model_name_lower =~ ^mixtral ]]; then
-        tmp_config="{\"mode\": \"QUANTIZE\",\"observer\": \"maxabs\",\"scale_method\": \"maxabs_hw\",\"allowlist\": {\"types\": [],\"names\": []},\"blocklist\": {\"types\": [],\"names\": [\"self_attn\", \"lm_head\"]},\"dump_stats_path\": \"$1/$2/$3/inc_output\"}"
-    else
-        tmp_config="{\"mode\": \"QUANTIZE\",\"observer\": \"maxabs\",\"scale_method\": \"maxabs_hw\",\"allowlist\": {\"types\": [],\"names\": []},\"blocklist\": {\"types\": [\"Softmax\"],\"names\": []},\"dump_stats_path\": \"$1/$2/$3/inc_output\"}"
-    fi
->>>>>>> 92dccc19
+    elif [[ $model_name_lower =~ ^mixtral ]]; then
+        block_names="[\"self_attn\", \"lm_head\"]"
+    fi
+    tmp_config="{\"mode\": \"QUANTIZE\",\"observer\": \"maxabs\",\"scale_method\": \"${scale_method}\",\"allowlist\": {\"types\": [],\"names\": []},\"blocklist\": {\"types\": ${block_types},\"names\": ${block_names}},\"dump_stats_path\": \"$1/$2/$3/inc_output\", \"fp8_config\": \"${fp8_config}\"}"
+
     echo "$tmp_config" > $1/$2/maxabs_quant_$3.json
 }
 
