--- conflicted
+++ resolved
@@ -59,17 +59,12 @@
         self.use_contiguous_pa = os.environ.get('VLLM_CONTIGUOUS_PA',
                                                 'true').lower() == 'true'
 
-<<<<<<< HEAD
     def forward(self, input, cache, block_indices, flat_indices_with_offsets):
-        insert_or_update_cache(input, cache, block_indices,
-                               flat_indices_with_offsets)
-=======
-    def forward(self, input, cache, block_indices, block_offset):
         # In cross-attention kv cache forward inputs are None in decode
         # We don't want to store them in the cache in such case
         if input is not None:
-            insert_or_update_cache(input, cache, block_indices, block_offset)
->>>>>>> 21284c9d
+            insert_or_update_cache(input, cache, block_indices,
+                                   flat_indices_with_offsets)
         return cache
 
     def fetch_from_cache(self, cache, blocks):
