import itertools
import logging
import operator
import os
from dataclasses import dataclass, field
from typing import List, Tuple
from .common import WeakSingleton

from vllm_hpu_extension.runtime import get_config

logger = logging.getLogger(__name__)

@dataclass
class HPUBucketingGlobalState(metaclass=WeakSingleton):
    prompt_bs_bucket_cfg: Tuple[int, int, int] = field(init=False)
    decode_bs_bucket_cfg: Tuple[int, int, int] = field(init=False)
    prompt_seq_bucket_cfg: Tuple[int, int, int] = field(init=False)
    decode_block_bucket_cfg: Tuple[int, int, int] = field(init=False)
    prompt_buckets: List[Tuple[int, int]] = field(init=False)
    decode_buckets: List[Tuple[int, int]] = field(init=False)


class HPUBucketingContext(metaclass=WeakSingleton):
    global_state = HPUBucketingGlobalState()

    def __init__(self, max_num_seqs, max_num_prefill_seqs, block_size,
<<<<<<< HEAD
                 max_num_batched_tokens, use_merged_prefill, max_model_len=None,
                 max_prompt_seq=None, max_decode_seq=None, prefix_caching=True):
=======
                 max_num_batched_tokens, use_merged_prefill, max_model_len,
                 max_prompt_seq=None, max_decode_seq=None):
>>>>>>> 5d3d771d
        """
        Initializes the bucketing parameters for sequence padding.

        Args:
            max_num_seqs (int): The maximum number of sequences.
            max_num_prefill_seqs (int): The maximum number of prefill sequences.
            block_size (int): The size cache block.
            max_num_batched_tokens (int): The maximum number of batched tokens.
            max_model_len (int, optional): The maximum length of the model. This serves as the default value for max_prompt_seq and max_decode_seq. Defaults to None.
            max_prompt_seq (int, optional): The maximum length of the prompt sequence. Defaults to max_model_len. Must be less than or equal to max_model_len.
            max_decode_seq (int, optional): The maximum length of the decode sequence. Defaults to max_model_len. Must be less than or equal to max_model_len.
        """
        self.max_num_seqs = max_num_seqs
        self.max_num_prefill_seqs = max_num_prefill_seqs
        self.block_size = block_size
        self.max_num_batched_tokens = max_num_batched_tokens
        self.use_merged_prefill = use_merged_prefill
        self.num_hpu_blocks = None
        self.max_model_len = max_model_len
        self.max_prompt_seq = max_prompt_seq
        self.max_decode_seq = max_decode_seq
        self.prefix_caching = prefix_caching
        self._setup_buckets()
        self.generate_prompt_buckets()

    def _setup_buckets(self) -> None:
        # FIXME: The default values should be max_model_len

        default_max_prompt_seq = 1024
        default_max_decode_seq = 2048
        if self.max_model_len is None and self.max_prompt_seq is None:
            logger.warning(f"max_model_len and max_prompt_seq are not set. Using default value max_prompt_seq={default_max_prompt_seq}. This may cause issues.")
        if self.max_model_len is None and self.max_decode_seq is None:
            logger.warning(f"max_model_len and max_decode_seq are not set. Using default value max_decode_seq={default_max_decode_seq}. This may cause issues.")

        max_prompt_seq = next((item for item in [self.max_prompt_seq, self.max_model_len] if item is not None), default_max_prompt_seq)
        max_decode_seq = next((item for item in [self.max_decode_seq, self.max_model_len] if item is not None), default_max_decode_seq)
        max_blocks = max(
            self.block_size,
            self.max_num_seqs * max_decode_seq // self.block_size)

        self.global_state.prompt_bs_bucket_cfg = read_bucket_settings(
            'prompt', 'bs', min=1, step=32,
            max=self.max_num_prefill_seqs)
        self.global_state.decode_bs_bucket_cfg = read_bucket_settings(
            'decode', 'bs', min=1, step=32,
            max=self.max_num_seqs)
        self.global_state.prompt_seq_bucket_cfg = read_bucket_settings(
            'prompt', 'seq', min=self.block_size,
            step=self.block_size, max=max_prompt_seq)
        self.global_state.decode_block_bucket_cfg = read_bucket_settings(
            'decode', 'block', min=self.block_size,
            step=self.block_size, max=max_blocks)

        if self.use_merged_prefill:
            prev_prompt_bs_bucket_cfg = tuple(self.global_state.prompt_bs_bucket_cfg)
            prev_prompt_seq_bucket_cfg = tuple(self.global_state.prompt_seq_bucket_cfg)
            seq_min, seq_step, seq_max = prev_prompt_seq_bucket_cfg
            max_bs = self.global_state.prompt_bs_bucket_cfg[2]
            self.global_state.prompt_bs_bucket_cfg = (1, 1, 1)
            self.global_state.prompt_seq_bucket_cfg = (seq_min, seq_step, min(max_bs * seq_max, self.max_num_batched_tokens))
            new_prompt_bs_bucket_cfg = self.global_state.prompt_bs_bucket_cfg
            new_prompt_seq_bucket_cfg = self.global_state.prompt_seq_bucket_cfg
            print('Merged prefill is enabled!\n'
                  'Overriding prompt bucketing settings!\n'
                  f'prompt bs cfg: {prev_prompt_bs_bucket_cfg} -> {new_prompt_bs_bucket_cfg}\n'
                  f'prompt seq cfg: {prev_prompt_seq_bucket_cfg} -> {new_prompt_seq_bucket_cfg}\n')

        msg = ("Prompt bucket config (min, step, max_warmup) "
               f"bs:{self.global_state.prompt_bs_bucket_cfg}, "
               f"seq:{self.global_state.prompt_seq_bucket_cfg}")
        logger.info(msg)

        msg = ("Decode bucket config (min, step, max_warmup) "
               f"bs:{self.global_state.decode_bs_bucket_cfg}, "
               f"block:{self.global_state.decode_block_bucket_cfg}")
        logger.info(msg)

    def generate_prompt_buckets(self):
        self.global_state.prompt_buckets, prompt_omitted_buckets = \
            generate_prompt_buckets(
            self.global_state.prompt_bs_bucket_cfg,
            self.global_state.prompt_seq_bucket_cfg,
            self.block_size,
            self.max_num_batched_tokens,
            self.prefix_caching)

        msg = (f"Generated {len(self.global_state.prompt_buckets)} "
               f"prompt buckets [bs, seq]: "
               f"{list(sorted(self.global_state.prompt_buckets))}")
        logger.info(msg)

        msg = (f"Omitted {len(prompt_omitted_buckets)} "
               "prompt buckets due to exceeded token budget "
               f"(max_num_batched_tokens={self.max_num_batched_tokens})")
        logger.info(msg)

        msg = f"Omitted prompt buckets: {list(sorted(prompt_omitted_buckets))}"
        logger.info(msg)

    def generate_decode_buckets(self, max_blocks):
        self.global_state.decode_buckets = generate_decode_buckets(
            self.global_state.decode_bs_bucket_cfg,
            self.global_state.decode_block_bucket_cfg, max_blocks)
        logger.info(f"Generated {len(self.global_state.decode_buckets)} "
              f"decode buckets [bs, total_blocks]: "
              f"{list(sorted(self.global_state.decode_buckets))}")

    def get_max_prompt_shape(self):
        return (self.global_state.prompt_bs_bucket_cfg[-1],
                self.global_state.prompt_seq_bucket_cfg[-1])

    def get_padded_prompt_batch_size(self, batch_size):
        return find_bucket(batch_size,
                           self.global_state.prompt_bs_bucket_cfg)

    def get_padded_decode_batch_size(self, batch_size):
        return find_bucket(batch_size,
                           self.global_state.decode_bs_bucket_cfg)

    def get_padded_prompt_seq_len(self, seq_len):
        return find_bucket(seq_len,
                           self.global_state.prompt_seq_bucket_cfg)

    def get_padded_decode_num_blocks(self, num_blocks):
        assert self.num_hpu_blocks is not None, "num_hpu_blocks is not set"
        bucket_size = find_bucket(num_blocks,
                                  self.global_state.decode_block_bucket_cfg)
        return min(bucket_size, self.num_hpu_blocks)

    def get_padded_batch_size(self, batch_size, is_prompt):
        if is_prompt:
            return self.get_padded_prompt_batch_size(batch_size)
        return self.get_padded_decode_batch_size(batch_size)

    def get_padded_seq_or_block(self, seq_or_block, is_prompt):
        if is_prompt:
            return self.get_padded_prompt_seq_len(seq_or_block)
        return self.get_padded_decode_num_blocks(seq_or_block)

    @property
    def prompt_buckets(self):
        return self.global_state.prompt_buckets

    @property
    def decode_buckets(self):
        return self.global_state.decode_buckets

    @classmethod
    def get_instance(cls):
        """
        Retrieve the singleton instance of the class.

        Returns:
            The singleton instance of the class.

        Raises:
            AssertionError: If the class has not been initialized and no instance exists.
        """
        assert cls in cls._instances, "Singleton instance not initialized"
        return type(cls)._instances[cls]

def read_bucket_settings(phase: str, dim: str, **defaults):
    """Read bucketing configuration from env variables.

    phase is either 'prompt' or 'decode'
    dim is either 'bs', 'seq' or 'block'
    param is either 'min', 'step' or 'max'
    example env variable: VLLM_DECODE_BS_BUCKET_STEP=128
    """
    params = ['min', 'step', 'max']
    env_vars = [f'VLLM_{phase}_{dim}_BUCKET_{p}'.upper() for p in params]
    default_values = [defaults[p] for p in params]
    values = [
        int(os.environ.get(e, d)) for e, d in zip(env_vars, default_values)
    ]
    for e, v, d in zip(env_vars, values, default_values):
        logger.info(f'{e}={v} (default:{d})')
    return values


def warmup_range(config: Tuple[int, int, int]):
    """Generate a warmup range.

    Start from bmin and multiply by 2 until you reach bstep.
    Then, increase the values in the range by the value of bstep until you 
    reach bmax.

    Example:
    bmin = 2, bstep = 32, bmax = 64
    => ramp_up = (2, 4, 8, 16)
    => stable = (32, 64)
    => return ramp_up + stable => (2, 4, 8, 16, 32, 64)
    """
    bmin, bstep, bmax = config
    assert bmin <= bmax, ("Min. batch size cannot be greater than max. "
                          "batch size. If you want to skip warmup, "
                          "set VLLM_SKIP_WARMUP=true")
    base = itertools.repeat(2)
    ramp_up_acc = itertools.accumulate(base, func=operator.mul, initial=bmin)
    ramp_up_tw = itertools.takewhile(lambda x: x < bstep and x <= bmax, \
        ramp_up_acc)
    stable = range(bstep, bmax + 1, bstep)
    buckets = list(ramp_up_tw) + list(stable)
    return list(filter(lambda bucket: bucket >= bmin, buckets))


def generate_prompt_buckets(bs_bucket_config,
                            seq_bucket_config,
                            block_size,
                            max_num_batched_tokens=None,
                            prefix_caching=True):
    _, _, bmax = seq_bucket_config
    batch_size_buckets = warmup_range(bs_bucket_config)
    seq_bucket_config = warmup_range(seq_bucket_config)

    if prefix_caching:
        buckets_3d = []
        for bs in batch_size_buckets:
            for b in seq_bucket_config:
                max_blocks_range = (bmax - b) // block_size
                for i in range(0, max_blocks_range + 1):
                    buckets_3d.append((bs, b, i))
        buckets = buckets_3d
    else:
        buckets = list(
                itertools.product(batch_size_buckets,
                                seq_bucket_config, [0]))

    if len(buckets) == 0:
        msg = ("No buckets could be captured with following config "
               f"(min, step, max_warmup): "
               f"bs:{bs_bucket_config}, "
               f"seq:{seq_bucket_config}")
        raise ValueError(msg)

    filtered_buckets = buckets
    if max_num_batched_tokens is not None:
        # Remove buckets exceeding batch token budget
        filtered_buckets = list(
            filter(
                lambda bucket: bucket[0] * (bucket[1] +  bucket[2] * block_size) <= max_num_batched_tokens,
                buckets))

        if len(filtered_buckets) == 0:
            # we can handle this if we ignore max_num_batched_tokens
            min_bucket_bs, min_bucket_seq, min_bucket_ctx = min(buckets,
                                                key=lambda b: (b[0] * b[1]))
            min_reqd_budget = min_bucket_bs * (min_bucket_seq + min_bucket_ctx * block_size)
            msg = (
                "The current bucketing configuration "
                f"(min, step, max_warmup): "
                f"bs:{bs_bucket_config}, "
                f"seq:{seq_bucket_config} cannot be used with specified "
                f"max_num_batched_tokens ({max_num_batched_tokens}), as the "
                f"smallest bucket ({min_reqd_budget}) would exceed token "
                "budget. Please increase max_num_batched_tokens or decrease "
                "bucket minimum. Ignoring max_num_batched_tokens at risk of "
                "out-of-memory errors.")
            logger.info(msg)
            return list(
                sorted(buckets, key=lambda b: (b[0] * b[1], b[1], b[0]))), []

    captured_buckets = list(
        sorted(filtered_buckets, key=lambda b: (b[0] * b[1], b[1], b[0])))

    omitted_buckets = list(
        sorted([x for x in buckets if x not in filtered_buckets]))
    return captured_buckets, omitted_buckets


def generate_decode_buckets(bs_bucket_config, blocks_bucket_config,
                            max_blocks):
    buckets = []
    bs_buckets = warmup_range(bs_bucket_config)
    use_contiguous_pa = get_config().use_contiguous_pa
    if os.environ.get('VLLM_DECODE_BLOCK_BUCKET_MAX') is None\
       and use_contiguous_pa:
        blocks_bucket_config[2] = max_blocks
    block_buckets = warmup_range(blocks_bucket_config)
    if os.environ.get('VLLM_DECODE_BLOCK_BUCKET_MAX') is None\
       and max_blocks not in block_buckets and use_contiguous_pa:
        block_buckets.append(max_blocks)
    last_bucket = max_blocks
    for bs in bs_buckets:
        for blocks in block_buckets:
            if bs > blocks:
                # Skip a dummy case when bs > blocks, which cannot occur in real execution
                continue
            if blocks >= last_bucket:
                buckets.append((bs, 1, last_bucket))
                break
            buckets.append((bs, 1, blocks))
    return list(sorted(buckets, key=lambda b: (b[0] * b[1], b[1], b[0])))


def next_pow2(value: int, base: int) -> int:
    res = base
    while value > res:
        res *= 2
    return res


def round_up(value: int, k: int) -> int:
    return (value + k - 1) // k * k


def find_bucket(value: int, config: Tuple[int, int, int]) -> int:
    bmin, bstep, _ = config
    if value <= bmin:
        return bmin
    else:      
        next_step = round_up(value, bstep)
        next_pow = next_pow2(value, bmin)
        return min(next_step, next_pow)
<|MERGE_RESOLUTION|>--- conflicted
+++ resolved
@@ -24,13 +24,8 @@
     global_state = HPUBucketingGlobalState()
 
     def __init__(self, max_num_seqs, max_num_prefill_seqs, block_size,
-<<<<<<< HEAD
-                 max_num_batched_tokens, use_merged_prefill, max_model_len=None,
+                 max_num_batched_tokens, use_merged_prefill, max_model_len,
                  max_prompt_seq=None, max_decode_seq=None, prefix_caching=True):
-=======
-                 max_num_batched_tokens, use_merged_prefill, max_model_len,
-                 max_prompt_seq=None, max_decode_seq=None):
->>>>>>> 5d3d771d
         """
         Initializes the bucketing parameters for sequence padding.
 
