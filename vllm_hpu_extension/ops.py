--- conflicted
+++ resolved
@@ -12,9 +12,7 @@
 import math
 import habana_frameworks.torch.core as htcore
 from vllm_hpu_extension.flags import enabled_flags
-<<<<<<< HEAD
-from vllm.logger import init_logger
-=======
+
 import habana_frameworks.torch.utils.experimental as htexp
 
 is_hpu_gaudi2 = htexp._get_device_type(
@@ -24,7 +22,6 @@
 if is_hpu_gaudi2:
     FP8_MAX = torch.finfo(torch.float8_e4m3fnuz).max
 
->>>>>>> 45116d18
 import os
 
 logger = init_logger(__name__)
