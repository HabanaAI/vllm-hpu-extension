--- conflicted
+++ resolved
@@ -862,10 +862,7 @@
     if hasattr(layer, "w13_input_scale"):
         layer.moe_op.w13_input_scale = layer.w13_input_scale
     if hasattr(layer, "w2_input_scale"):
-<<<<<<< HEAD
         # w2_input_scale should be converted to list
-=======
->>>>>>> ceebc79e
         if layer.w2_input_scale is None:
             layer.moe_op.w2_input_scale = layer.w2_input_scale
         else:
@@ -1065,11 +1062,7 @@
                                     **kwargs)
         else:
             x_scale = self.w13_input_scale.data
-<<<<<<< HEAD
             w2_input_scale = self.w2_input_scale
-=======
-            w2_input_scale =  self.w2_input_scale
->>>>>>> ceebc79e
             x_fp8 = torch.ops.hpu.cast_to_fp8_v2(x, 1.0/x_scale, False, False, torch.float8_e4m3fn)[0]
             final_hidden_states = torch.ops.hpu.mixture_of_experts(
                                     hidden_states=x_fp8,
