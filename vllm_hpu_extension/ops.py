--- conflicted
+++ resolved
@@ -94,16 +94,11 @@
     return attn
 
 def flat_pa_mla(query, key_cache, value_cache, block_list, block_mapping,
-<<<<<<< HEAD
                 block_bias, block_groups, block_size, scale, matmul_qk_op,
-=======
-                block_bias, block_groups, scale, matmul_qk_op,
->>>>>>> 058a49bb
                 matmul_av_op, batch2block_matmul_op, block2batch_matmul_op,
                 keys_fetch_func, values_fetch_func, kv_lora_rank):
     batch_size = query.size(0)
     q_heads = query.size(1)
-<<<<<<< HEAD
     kv_heads = key_cache.size(1)
 
     query = batch2block(scale * query, block_mapping,
@@ -111,15 +106,6 @@
     key = keys_fetch_func(key_cache.unflatten(0, (-1, block_size)), block_list)
     if value_cache is not None:
         value = values_fetch_func(value_cache.unflatten(0, (-1, block_size)), block_list)
-=======
-    kv_heads = key_cache.size(2)
-
-    query = batch2block(scale * query, block_mapping,
-                            batch2block_matmul_op).unsqueeze(-2)
-    key = keys_fetch_func(key_cache, block_list)
-    if value_cache is not None:
-        value = values_fetch_func(value_cache, block_list)
->>>>>>> 058a49bb
         key = torch.concat((value, key), dim=-1)
     elif kv_lora_rank is not None:
         value = key[..., :kv_lora_rank]
@@ -314,7 +300,6 @@
 
 def _get_all(data, *keys):
     return [data.get(k, None) for k in keys]
-<<<<<<< HEAD
 
 
 def _include_past(tensor_str, fn_str, cache_str, args):
@@ -328,20 +313,6 @@
         args[tensor_str] = current
 
 
-=======
-
-
-def _include_past(tensor_str, fn_str, cache_str, args):
-    all_tensors = _get_all(args, tensor_str, fn_str, cache_str, 'block_list')
-    if all(t is not None for t in all_tensors):
-        current, fn, cache, block_list = all_tensors
-        past = fn(cache, block_list)
-        past = past.reshape(current.size(0), -1, past.shape[2], past.shape[3])
-        current = torch.concat((past, current), dim=1)
-        args[tensor_str] = current
-
-
->>>>>>> 058a49bb
 def _get_context(args):
     _include_past('key', 'keys_fetch_func', 'key_cache', args)
     _include_past('value', 'values_fetch_func', 'value_cache', args)
@@ -437,6 +408,7 @@
 class VllmMixtureOfExpertsOp(torch.nn.Module):
 
     def __init__(self, num_total_experts, experts_min: int = 0, experts_max: int = 8):
+    def __init__(self, num_total_experts, experts_min: int = 0, experts_max: int = 8):
         super().__init__()
         self.w13_list = torch.nn.ModuleList(
             [MoeMatmul() for _ in range(num_total_experts)])
@@ -446,14 +418,10 @@
         self.experts_min = experts_min
         self.experts_max = experts_max
 
-<<<<<<< HEAD
         if MAX_EXPERTS_PER_SLICE > 0:
             max_expert_per_slice = MAX_EXPERTS_PER_SLICE
         else:
             max_expert_per_slice = self.num_experts
-=======
-        max_expert_per_slice = 32
->>>>>>> 058a49bb
         self.moe_n_slice = 1 if self.num_experts <= max_expert_per_slice \
                 else self.num_experts // max_expert_per_slice
         self.num_expert_per_group = self.num_experts // self.moe_n_slice
@@ -468,7 +436,6 @@
         experts_range = range(self.num_experts)
         w1_list = [self.w13_list[i].weight.squeeze() for i in experts_range]
         w2_list = [self.w2_list[i].weight.squeeze() for i in experts_range]
-<<<<<<< HEAD
 
         if self.moe_n_slice == 1:
             return torch.ops.hpu.mixture_of_experts(
@@ -502,174 +469,14 @@
                 final_hidden_states += slice_final_hidden_states
             htorch.core.mark_step()
         return final_hidden_states
-=======
->>>>>>> 058a49bb
-
-        for i in range(self.moe_n_slice):
-            w1_list_slice = w1_list[i * self.num_expert_per_group:(i + 1) * self.num_expert_per_group]
-            w2_list_slice = w2_list[i * self.num_expert_per_group:(i + 1) * self.num_expert_per_group]
-            min_expert = self.experts_min + i * self.num_expert_per_group
-            max_expert = min_expert + self.num_expert_per_group - 1
-            slice_final_hidden_states = torch.ops.hpu.mixture_of_experts(
-                hidden_states=hidden_states,
-                expert_routing_table=expert_routing_table,
-                router_weights=router_weights,
-                w12=w1_list_slice,
-                w3=w2_list_slice,
-                permuted_weights=permuted_weights,
-                activation=activation,
-                experts_min=min_expert,
-                experts_max=max_expert)
-            if i == 0:
-                final_hidden_states = slice_final_hidden_states
-            else:
-                final_hidden_states += slice_final_hidden_states
-            htorch.core.mark_step()
-        return final_hidden_states
-
-
-def pad_weight(weight, block_size):
-    """Pads a matrix to make its dimensions multiples of block_size."""
-    M, N = weight.shape[-2:]
-    block_size_m, block_size_n = block_size
-    pad_M = (block_size_m - M % block_size_m) % block_size_m
-    pad_N = (block_size_n - N % block_size_n) % block_size_n
-
-    if pad_M == 0 and pad_N == 0:
-        return weight, M, N  # No padding needed
-    padded_weight = torch.nn.functional.pad(weight, (0, pad_N, 0, pad_M), mode='constant', value=0)
-    return padded_weight, M, N  # Return original dimensions for unpadding
-
-
-def unpad_weight(weight, original_M, original_N, keep_first_dim=False):
-    """Removes padding from the matrix to restore its original shape."""
-    if (weight.shape[-2] == original_M) and (weight.shape[-1] == original_N):
-        return weight
-    if keep_first_dim:
-        return weight[:, :original_M, :original_N]
-    else:
-        return weight[:original_M, :original_N]
-
-
-def pad_block_fp8_weight_naive(weight, weight_scale, block_size):
-
-    assert len(block_size) == 2
-
-    block_size_m, block_size_n = block_size
-    weight_scale_m, weight_scale_n = weight_scale.shape[-2:]
-
-    weight, orig_M, orig_N = pad_weight(weight, block_size)
-    M, N = weight.shape[-2:]
-
-    assert weight_scale_m == M // block_size_m
-    assert weight_scale_n == N // block_size_n
-
-    return weight, orig_M, orig_N
-
-
-def dequant_block_fp8_weight_naive(weight, weight_scale, block_size, dtype=torch.bfloat16, original_M=None, original_N=None, do_unpad=False):
-    if weight_scale is None:
-        return weight
-    assert len(block_size) == 2
-
-    weight_shape_len = len(weight.shape)
-
-    block_size_m, block_size_n = block_size
-
-    # mul scale
-    if weight_shape_len == 2:
-        weight_scale_m, weight_scale_n = weight_scale.shape
-        weight_scale = weight_scale.view(weight_scale_m, 1, weight_scale_n, 1)
-        weight = weight.view(weight_scale_m, block_size_m, weight_scale_n, block_size_n)
-        dequant_weight = weight.to(dtype) * weight_scale.to(dtype)
-        dequant_weight = dequant_weight.view(weight_scale_m*block_size_m, weight_scale_n*block_size_n)
-        keep_first_dim = False
-    elif weight_shape_len == 3:
-        fd, weight_scale_m, weight_scale_n = weight_scale.shape
-        weight_scale = weight_scale.view(fd, weight_scale_m, 1, weight_scale_n, 1)
-        weight = weight.view(fd, weight_scale_m, block_size_m, weight_scale_n, block_size_n)
-        dequant_weight = weight.to(dtype) * weight_scale.to(dtype)
-        dequant_weight = dequant_weight.view(fd, weight_scale_m*block_size_m, weight_scale_n*block_size_n)
-        keep_first_dim = True
-    else:
-        raise ValueError("Only support original weight shape is either 2 or 3")
-
-    if do_unpad:
-        dequant_weight = unpad_weight(dequant_weight, original_M, original_N, keep_first_dim=keep_first_dim)
-
-    return dequant_weight
-
-
-def apply_block_fp8_linear_hpu_dequant(
-    input: torch.Tensor,
-    weight: torch.Tensor,
-    block_size: List[int],
-    weight_scale: torch.Tensor,
-    input_scale: Optional[torch.Tensor] = None,
-    bias: Optional[torch.Tensor] = None,
-    original_M: Optional[torch.Tensor] = None,
-    original_N: Optional[torch.Tensor] = None,
-    do_unpad: bool = False,
-) -> torch.Tensor:
-    assert input_scale is None
-    # View input as 2D matrix for fp8 methods
-    input_2d = input.view(-1, input.shape[-1])
-    original_M = original_M.data.item()
-    original_N = original_N.data.item()
-    weight = dequant_block_fp8_weight_naive(weight, weight_scale, block_size, input.dtype, original_M, original_N, do_unpad)
-    output = torch.nn.functional.linear(input_2d, weight, bias=None)
-    if bias is not None:
-        output = output + bias
-    return output.to(dtype=input.dtype).view(*input.shape[:-1], -1)
-
-
-def fp8_block_linear_postprocess_weights(layer):
-    weight, orig_M, orig_N = pad_block_fp8_weight_naive(
-        layer.weight.data,
-        layer.weight_scale_inv.data,
-        layer.quant_config.weight_block_size)
-    layer.weight = torch.nn.Parameter(weight, requires_grad=False)
-    orig_M = torch.nn.Parameter(torch.tensor(orig_M, dtype=torch.int32), requires_grad=False)
-    orig_N = torch.nn.Parameter(torch.tensor(orig_N, dtype=torch.int32), requires_grad=False)
-    layer.register_parameter("orig_M", orig_M)
-    layer.register_parameter("orig_N", orig_N)
-    htorch.core.mark_step()
-    return layer
-
-
-def fp8_block_moe_prepare_weights(layer):
-    for index in range(layer.moe_op.num_experts):
-        layer.moe_op.w13_list[index].set_weight(layer.w13_weight[index])
-        layer.moe_op.w13_list[index].set_scale_inv_fp8(
-            layer.w13_weight_scale_inv[index]
-        )
-        layer.moe_op.w13_list[index].set_weight_block_size(
-            layer.quant_config.weight_block_size
-        )
-
-        layer.moe_op.w2_list[index].set_weight(layer.w2_weight[index])
-        layer.moe_op.w2_list[index].set_scale_inv_fp8(
-            layer.w2_weight_scale_inv[index]
-        )
-        layer.moe_op.w2_list[index].set_weight_block_size(
-            layer.quant_config.weight_block_size
-        )
-    htorch.core.mark_step()
-    return layer
-
-
-class MoeFP8Matmul(torch.nn.Module):
-    def __init__(
-        self,
-        block_size: Tuple[int, int] = (128, 128),
-        high_precision=torch.bfloat16,
-    ):
+
+
+class DynamicFusedMOE(torch.nn.Module):
+
+    def __init__(self, num_total_experts):
         super().__init__()
-        self.block_size = block_size
-        self.high_precision = high_precision
-        self.is_dequantized = False
-
-<<<<<<< HEAD
+        self.MoeOp = VllmMixtureOfExpertsOp(num_total_experts)
+
     def forward(self, hidden_states, score, topk):
         htorch.core.mark_step()
         routing_weights = F.softmax(score, dim=1, dtype=torch.float32)
@@ -685,106 +492,10 @@
             router_weights=routing_weights,
             permuted_weights=True,
             activation="silu",
-=======
-    def set_weight(self, w: torch.Tensor):
-        self.weight = w
-
-    def set_scale_inv_fp8(self, scale_inv_fp8: torch.Tensor):
-        self.scale_inv_fp8 = scale_inv_fp8
-
-    def set_high_precision(self, high_precision=torch.bfloat16):
-        self.high_precision = high_precision
-
-    def set_weight_block_size(self, block_size: Tuple[int, int] = (128, 128)):
-        self.block_size = block_size
-
-    def get_dequant_weight(self):
-        return dequant_block_fp8_weight_naive(
-            self.weight,
-            self.scale_inv_fp8,
-            block_size=self.block_size,
-            dtype=self.high_precision,
->>>>>>> 058a49bb
         )
 
-    def forward(self, state, expert_id, w):
-        raise NotImplementedError()
-
-    def dequant_block_fp8_weight(self, layer: "MoeFP8Matmul") -> torch.Tensor:
-        # This function is called by INC during either the measurement or quantization phase.
-        # - In the quantization phase, INC requantizes the BF16 weight to FP8 and updates the weight.
-        # - In the measurement phase, INC only measures the BF16 weight without updating it.
-        # Tracking the BF16 weight can lead to Out of Memory (OoM) issues, so we avoid storing it.
-        # If the weight has already been updated, we return it directly.
-        if hasattr(layer, "updated_fp8_weight") and layer.updated_fp8_weight:
-            return layer.weight
-
-        dequant_weight = layer.get_dequant_weight()
-        layer.is_dequantized = True
-        return dequant_weight
-
-    def get_dequant_weights_func(
-        self,
-    ) -> Optional[Callable[[torch.nn.Module], torch.Tensor]]:
-        return self.dequant_block_fp8_weight
-
-
-class VllmMixtureOfExpertsOpFP8(torch.nn.Module):
-    def __init__(
-        self, num_experts: int, experts_min: int = 0, experts_max: int = 8
-    ):
-        super().__init__()
-        self.w13_list = torch.nn.ModuleList(
-            [MoeFP8Matmul() for _ in range(num_experts)]
-        )
-        self.w2_list = torch.nn.ModuleList(
-            [MoeFP8Matmul() for _ in range(num_experts)]
-        )
-        max_expert_per_slice = 32
-        self.num_experts = num_experts
-        self.experts_min = experts_min
-        self.experts_max = experts_max
-        self.moe_n_slice = 1 if self.num_experts <= max_expert_per_slice \
-                else self.num_experts // max_expert_per_slice
-        self.num_expert_per_group = self.num_experts // self.moe_n_slice
-
-    def forward(
-        self,
-        x,
-        topk_ids,
-        topk_weights,
-        permuted_weights=True,
-        activation="silu",
-    ):
-        w13_list = []
-        w2_list = []
-        for j in range(self.num_experts):
-            w13_list.append(self.w13_list[j].get_dequant_weight())
-            w2_list.append(self.w2_list[j].get_dequant_weight())
-        htorch.core.mark_step()
-
-        for i in range(self.moe_n_slice):
-            w13_list_slice = w13_list[i * self.num_expert_per_group:(i + 1) * self.num_expert_per_group]
-            w2_list_slice = w2_list[i * self.num_expert_per_group:(i + 1) * self.num_expert_per_group]
-            min_expert = self.experts_min + i * self.num_expert_per_group
-            max_expert = min_expert + self.num_expert_per_group - 1
-            slice_final_hidden_states = torch.ops.hpu.mixture_of_experts(
-                hidden_states=x,
-                expert_routing_table=topk_ids,
-                router_weights=topk_weights,
-                w12=w13_list_slice,
-                w3=w2_list_slice,
-                permuted_weights=permuted_weights,
-                activation=activation,
-                experts_min=min_expert,
-                experts_max=max_expert,
-            )
-            htorch.core.mark_step()
-            if i == 0:
-                final_hidden_states = slice_final_hidden_states
-            else:
-                final_hidden_states += slice_final_hidden_states
-        return final_hidden_states
+        return final_hidden_states.view(-1, hidden_states.shape[1])
+
 
 def pad_weight(weight, block_size):
     """Pads a matrix to make its dimensions multiples of block_size."""
