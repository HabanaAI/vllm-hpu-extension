###############################################################################
# Copyright (C) 2024-2025 Habana Labs, Ltd. an Intel Company
#
# This source code is licensed under the Apache 2.0 license found in the
# LICENSE file in the root directory of this source tree.
###############################################################################
from typing import Callable, Optional, Tuple, List

import habana_frameworks.torch as htorch
import torch
import torch.nn.functional as F
import math
import habana_frameworks.torch.core as htcore
from vllm_hpu_extension.flags import enabled_flags
<<<<<<< HEAD
from vllm.logger import init_logger
=======

import habana_frameworks.torch.utils.experimental as htexp

is_hpu_gaudi2 = htexp._get_device_type(
    ) == htexp.synDeviceType.synDeviceGaudi2

FP8_MAX = torch.finfo(torch.float8_e4m3fn).max
if is_hpu_gaudi2:
    FP8_MAX = torch.finfo(torch.float8_e4m3fnuz).max

>>>>>>> 316f0e0f
import os

logger = init_logger(__name__)

# MAX_EXPERTS_PER_SLICE is needed for 1.20, up to 64 experts per slice
MAX_EXPERTS_PER_SLICE = int(os.environ.get("MAX_EXPERTS_PER_SLICE", -1))


def grouped_max(block_max, batch_size, block_groups):
    group_max = torch.full([batch_size + 1, *block_max.shape[1:]], -math.inf,
                           dtype=block_max.dtype, device=block_max.device)
    group_max = group_max.index_reduce_(0, block_groups, block_max, 'amax')
    group_max = group_max.index_select(0, block_groups)
    return group_max


def b2b_impl(tensor, block_mapping, matmul_op):
    shape = tuple(tensor.shape)
    return matmul_op(block_mapping, tensor.view(shape[0], -1)).view(-1, *shape[1:])


def batch2block(tensor, block_mapping, matmul_op=torch.matmul):
    return b2b_impl(tensor, block_mapping, matmul_op)


def block2batch(tensor, block_mapping, matmul_op=torch.matmul):
    return b2b_impl(tensor, block_mapping.t(), matmul_op)


def pipelined_pa(attn, value, block_groups, block_mapping, batch_size,
                 matmul_av_op, batch2block_matmul_op, block2batch_matmul_op):
    # When fp32_softmax is enabled attn is left in fp32 after Q@K
    # We can return to native dtype after we renormalize and calculate the adjustments

    # Normalize the attention scores and cast attn to native dtype
    block_max = attn.amax(dim=-1, keepdim=True)
    adjustment_target_shape = block_max.shape
    attn = attn.sub(block_max)
    attn = attn.exp()
    if attn.dtype == torch.float32:
        attn = attn.to(value.dtype)
    block_sums = attn.sum(dim=-1, keepdim=True)
    attn = matmul_av_op(attn, value)

    if 'fused_block_softmax_adjustment' in enabled_flags() and block_max.dtype != torch.float16:
        rescale = torch.ops.hpu.block_softmax_adjustment(block_max,
                                                         block_sums.to(block_max.dtype),
                                                         block_groups,
                                                         batch_size).to(attn.dtype)
    else:
        block_max = block_max.squeeze((-1, -2))
        block_sums = block_sums.squeeze((-1, -2))

        # Calculate maximum of blocks that belong to the same sequences
        # and cast adjustments to native dtype
        group_max = grouped_max(block_max, batch_size, block_groups)
        block_adjustment = (block_max - group_max).exp()
        if block_adjustment.dtype == torch.float32:
            block_adjustment = block_adjustment.to(value.dtype)
        sum_adjusted = block_sums.mul(block_adjustment)

        # Sum block's sums that belongs to the same sequences
        group_sum_adjusted = block2batch(sum_adjusted, block_mapping, block2batch_matmul_op)
        group_sum_adjusted = batch2block(group_sum_adjusted, block_mapping, batch2block_matmul_op)
        sum_adjusted = sum_adjusted.view(*adjustment_target_shape)
        group_sum_adjusted = group_sum_adjusted.view(*adjustment_target_shape)
        block_adjustment = block_adjustment.view(*adjustment_target_shape)

        # For stability in case some of the sums have been zeroed out during block aggretation
        group_sum_adjusted = torch.maximum(group_sum_adjusted, sum_adjusted)
        # Post processing for the attention scores
        rescale = block_adjustment.div(group_sum_adjusted)
    attn = attn.mul(rescale)
    return attn

def flat_pa_mla(query, key_cache, value_cache, block_list, block_mapping,
                block_bias, block_groups, block_size, scale, matmul_qk_op,
                matmul_av_op, batch2block_matmul_op, block2batch_matmul_op,
                keys_fetch_func, values_fetch_func, kv_lora_rank):
    batch_size = query.size(0)
    q_heads = query.size(1)
    kv_heads = key_cache.size(1)

    query = batch2block(scale * query, block_mapping,
                            batch2block_matmul_op).unsqueeze(-2)
    key = keys_fetch_func(key_cache.unflatten(0, (-1, block_size)), block_list)
    if value_cache is not None:
        value = values_fetch_func(value_cache.unflatten(0, (-1, block_size)), block_list)
        key = torch.concat((value, key), dim=-1)
    elif kv_lora_rank is not None:
        value = key[..., :kv_lora_rank]
    else:
        assert False, "value_cache is None and kv_lora_rank is None"

    key = key.transpose(1, 2)
    value = value.transpose(1, 2)
    block_bias = block_bias.view(key.size(0), 1, 1, -1)
    if kv_heads != q_heads:
        block_bias = block_bias.unsqueeze(1)
        query = query.unflatten(1, (kv_heads, -1))
        key = key.unflatten(1, (kv_heads, 1))
        value = value.unflatten(1, (kv_heads, 1))
        key = key.transpose(3, 4)
    else:
        key = key.transpose(2, 3)

    attn = matmul_qk_op(query, key)
    attn = attn + block_bias
    attn = pipelined_pa(attn,
                        value,
                        block_groups,
                        block_mapping,
                        batch_size=batch_size,
                        matmul_av_op=matmul_av_op,
                        batch2block_matmul_op=batch2block_matmul_op,
                        block2batch_matmul_op=block2batch_matmul_op)
    attn = block2batch(attn, block_mapping, block2batch_matmul_op)
    attn = attn.squeeze(-2)
    if kv_heads != q_heads:
        attn = attn.flatten(1, 2)
    return attn

def flat_pa(query, key_cache, value_cache, block_list, block_mapping,
            block_bias, block_groups, block_size, scale, matmul_qk_op,
            matmul_av_op, batch2block_matmul_op, block2batch_matmul_op,
            keys_fetch_func, values_fetch_func, **ignored_args):
    batch_size, _, hidden_size = query.shape
    _, kv_heads, head_size = key_cache.shape
    q_heads = hidden_size // head_size

    query_shape = (-1, q_heads, 1, head_size)
    query = batch2block(scale * query, block_mapping, batch2block_matmul_op).view(query_shape)
    key = keys_fetch_func(key_cache.unflatten(0, (-1, block_size)), block_list).transpose(1, 2)
    value = values_fetch_func(value_cache.unflatten(0, (-1, block_size)), block_list).transpose(1, 2)
    block_bias = block_bias.view(key.size(0), 1, 1, -1)
    if kv_heads != q_heads:
        block_bias = block_bias.unsqueeze(1)
        query = query.unflatten(1, (kv_heads, -1))
        key = key.unflatten(1, (kv_heads, 1))
        value = value.unflatten(1, (kv_heads, 1))
        key = key.transpose(3, 4)
    else:
        key = key.transpose(2, 3)

    attn = matmul_qk_op(query, key)
    if 'fp32_softmax' in enabled_flags():
        attn = attn.float()
        htcore.mark_step()
    attn = attn + block_bias
    attn = pipelined_pa(attn, value, block_groups, block_mapping,
                        batch_size=batch_size, matmul_av_op=matmul_av_op,
                        batch2block_matmul_op=batch2block_matmul_op, block2batch_matmul_op=block2batch_matmul_op)
    attn = block2batch(attn, block_mapping, block2batch_matmul_op)
    attn = attn.squeeze(-2)
    if kv_heads != q_heads:
        attn = attn.flatten(1, 2)
    return attn


def _flex_prompt_attention(
    query: torch.Tensor,
    key: torch.Tensor,
    value: torch.Tensor,
    scale: float,
    **ignored_args,
) -> torch.Tensor:
    query = query.transpose(1, 2)
    key = key.transpose(1, 2)
    value = value.transpose(1, 2)

    def _causal(
        score: torch.Tensor,
        batch: torch.Tensor,
        head: torch.Tensor,
        token_q: torch.Tensor,
        token_kv: torch.Tensor,
    ) -> torch.Tensor:
        return torch.where(token_q >= token_kv, score, float("-inf"))

    from torch.nn.attention.flex_attention import flex_attention

    attn_weights = flex_attention(
        query,
        key,
        value,
        score_mod=_causal,
        enable_gqa=True,
        return_lse=False,
        block_mask=None,
        scale=scale,
    )

    attn_weights = attn_weights.transpose(1, 2)
    return attn_weights


def _naive_prompt_attention(
        query: torch.Tensor,
        key: torch.Tensor,
        value: torch.Tensor,
        scale: float,
        attn_bias: Optional[torch.Tensor] = None,
        matmul_qk_op=torch.matmul,
        softmax_op=torch.softmax,
        matmul_av_op=torch.matmul,
        **ignored_args
) -> torch.Tensor:
    query = query.transpose(1, 2)
    key = key.transpose(1, 2)
    value = value.transpose(1, 2)
    query_heads = query.size(1)
    kv_heads = key.size(1)
    if query_heads != kv_heads:
        query = query.unflatten(1, (kv_heads, -1))
        key = key.unflatten(1, (kv_heads, 1))
        value = value.unflatten(1, (kv_heads, 1))
        if attn_bias is not None:
            attn_bias = attn_bias.unsqueeze(2)
    attn_weights = matmul_qk_op(query * scale, key.transpose(-1, -2))
    if 'fp32_softmax' in enabled_flags():
        softmax_op = torch.softmax
        attn_weights = attn_weights.float()
        htcore.mark_step()
    if attn_bias is not None:
        attn_weights = attn_weights.add(attn_bias)
    attn_weights = softmax_op(attn_weights, dim=-1)
    attn_weights = attn_weights.to(query.dtype)
    attn_weights = matmul_av_op(attn_weights, value)
    if query_heads != kv_heads:
        attn_weights = attn_weights.flatten(1, 2)
    attn_weights = attn_weights.transpose(1, 2)
    return attn_weights


def _fsdpa_prompt_attention(
        query: torch.Tensor,
        key: torch.Tensor,
        value: torch.Tensor,
        scale: float,
        fsdpa_op,
        is_causal: bool,
        attn_bias: Optional[torch.Tensor] = None,
        valid_seq_lengths: Optional[torch.Tensor] = None,
        **ignored_args
) -> torch.Tensor:
    query = query.transpose(1, 2)
    key = key.transpose(1, 2)
    value = value.transpose(1, 2)
    if 'fp32_softmax' in enabled_flags():
        softmax_mode = 'fp32'
    else:
        softmax_mode = 'fast'
    recompute_mode = True
    assert attn_bias is not None or valid_seq_lengths is not None, \
        'Either attn_bias or valid_seq_lengths must be != None'
    if is_causal and attn_bias is not None:
        # TODO: causal + attn_bias is not yet supported
        is_causal = False
        valid_seq_lengths = None
    attn_weights = fsdpa_op(query, key, value, attn_bias, 0.0, is_causal,
                            scale, softmax_mode, recompute_mode,
                            valid_seq_lengths, 'right')
    attn_weights = attn_weights.transpose(1, 2)
    return attn_weights


def prompt_attention(
        impl: str,
        **args,
) -> torch.Tensor:
    _get_context(args)
    impl_mapping = {
        'naive': _naive_prompt_attention,
        'fsdpa': _fsdpa_prompt_attention,
        'flex': _flex_prompt_attention,
    }
    assert impl in impl_mapping, f'Unsupported implementation: {impl}'
    return impl_mapping[impl](**args)


def _get_all(data, *keys):
    return [data.get(k, None) for k in keys]


def _include_past(tensor_str, fn_str, cache_str, args):
    all_tensors = _get_all(args, tensor_str, fn_str,
                           cache_str, 'block_list', 'block_size')
    if all(t is not None for t in all_tensors):
        current, fn, cache, block_list, block_size = all_tensors
        past = fn(cache.unflatten(0, (-1, block_size)), block_list)
        past = past.reshape(current.size(0), -1, past.shape[2], past.shape[3])
        current = torch.concat((past, current), dim=1)
        args[tensor_str] = current


def _get_context(args):
    _include_past('key', 'keys_fetch_func', 'key_cache', args)
    _include_past('value', 'values_fetch_func', 'value_cache', args)


class LoraMask:
    lora_mask = None

    @staticmethod
    def setLoraMask(mask):
        LoraMask.lora_mask = mask

    @staticmethod
    def getLoraMask():
        return LoraMask.lora_mask


def dispatch_bgmv_linear(
    y: torch.Tensor,
    x: torch.Tensor,
    wa_t_all: torch.Tensor,
    wb_t_all: torch.Tensor,
    layer_idx: int,
    scale: float,
):
    """
    `wa_t_all` and `wb_t_all` contains all LoRA A and LoRA B weight matrices
    stacked at dimension 0 into single tensors, assuming same rank. `wa` is the
    reshaped and transposed version of `wa_t_all` of shape
    (h_in, max_loras * lora_rank) and `wb` is the transposed and reshaped
    version of `wb_t_all` of shape (max_loras * lora_rank, h_out).

    Matmul input `x` with `wa`. Multiply `x` with a mask to zero-out inputs of
    inactive LoRA indices. Matmul masked output with `wb` and scale it to get
    the final output.
    """

    assert layer_idx == 0, f'layer_idx should be 0, but got {layer_idx}'
    mask = LoraMask.getLoraMask()

    wa = wa_t_all[:, 0, :, :]
    wb = wb_t_all[:, 0, :, :].transpose(1, 2)
    wa = wa.reshape(wa.shape[0] * wa.shape[1], wa.shape[2]).transpose(0, 1)
    wb = wb.reshape(wb.shape[0] * wb.shape[1], wb.shape[2])

    out = x @ wa
    assert (out.shape == mask.shape)
    out = out * mask
    out = out @ wb
    y += out * scale


def dispatch_bgmv_embedding(
    y: torch.Tensor,
    x: torch.Tensor,
    wb_t_all: torch.Tensor,
    layer_idx: int,
):
    """
    `wb_t_all` contains all LoRA-B weight matrices stacked at dimension 0 into
    a single tensor, assuming same rank. `wb` is the transposed and reshaped
    version of `wb_t_all` of shape (num_loras * lora_rank, embedding_dim).

    Output of LoRA-A embedding (tensor x) is repeated max_loras times to match
    the shape of `wb`. Multiply `x` with a mask to zero-out inputs of inactive
    LoRA indices. Matmul masked output with `wb` and scale it to get the final
    output.
    """

    assert layer_idx == 0, f'layer_idx should be 0, but got {layer_idx}'
    max_loras = wb_t_all.size(0)

    x = x.repeat(1, max_loras)
    x = x * LoraMask.getLoraMask()
    wb = wb_t_all[:, 0, :, :].transpose(1, 2)
    wb = wb.reshape(wb.shape[0] * wb.shape[1], wb.shape[2])
    out = x @ wb
    y += out

def static_MoE(
    hidden_states,
    expert_routing_table,
    router_weights,
    experts_min,
    w13_weight,
    w2_weight,
    tokens_num,
    num_experts,
):
    selected_experts = (expert_routing_table - experts_min).to(torch.int64)
    moe_intermediate = w2_weight.shape[2]
    padded_weights = torch.zeros((tokens_num, num_experts),
                                    dtype=hidden_states.dtype,
                                    device=hidden_states.device)
    padded_weights.scatter_(-1, selected_experts, router_weights)
    padded_weights = padded_weights.transpose(0, 1).unsqueeze(-1)

    up_gate_states = torch.matmul(
        hidden_states,
        w13_weight.view(-1, w13_weight.size(-1)).transpose(
            0, 1))
    up_gate_states = up_gate_states.reshape(tokens_num, num_experts, 2,
                                            moe_intermediate)
    up_states = up_gate_states[:, :, 0, :]
    gate_states = up_gate_states[:, :, 1, :]
    current_state_static = F.silu(up_states) * gate_states
    current_state_static = current_state_static.transpose(0, 1)

    current_hidden_states_static = torch.matmul(
        current_state_static, w2_weight.transpose(
            1, 2)) * padded_weights
    final_hidden_states = current_hidden_states_static.sum(dim=0)
    return final_hidden_states

class MoeMatmul(torch.nn.Module):

    def __init__(self):
        super().__init__()

    def set_weight(self, w):
        self.weight = w

    def forward(self, state, expert_id, w):
        raise NotImplementedError()


class VllmMixtureOfExpertsOp(torch.nn.Module):

    def __init__(self, num_total_experts, experts_min: int = 0, experts_max: int = 8):
        super().__init__()
        self.w13_list = torch.nn.ModuleList(
            [MoeMatmul() for _ in range(num_total_experts)])
        self.w2_list = torch.nn.ModuleList(
            [MoeMatmul() for _ in range(num_total_experts)])
        self.num_experts = num_total_experts
        self.experts_min = experts_min
        self.experts_max = experts_max

        if MAX_EXPERTS_PER_SLICE > 0:
            max_expert_per_slice = MAX_EXPERTS_PER_SLICE
        else:
            max_expert_per_slice = self.num_experts
        self.moe_n_slice = 1 if self.num_experts <= max_expert_per_slice \
                else self.num_experts // max_expert_per_slice
        self.num_expert_per_group = self.num_experts // self.moe_n_slice
    
        # if num_tokens exceed the VLLM_DYNAMIC_MOE_MIN_TOKENS,
        # dynamic MoE is used since its performance is better than
        # static MoE in this case.
        self.dynamic_moe_min_tokens = int(
        os.environ.get("VLLM_DYNAMIC_MOE_MIN_TOKENS", -1))
        # if the number of expert on a single card is smaller than
        # VLLM_DYNAMIC_MOE_MIN_EXPERTS_SINGLEHPU, dynamic MoE
        # is used since its performance is better than
        # static MoE in this case.
        self.dynamic_moe_max_num_expert_singleHpu = int(
        os.environ.get("VLLM_DYNAMIC_MOE_MIN_EXPERTS_SINGLEHPU", 32))

        #self.w13_weight is a tensor of combined w13_list
        self.w13_weight = None
        #self.w2_weight is a tensor of combined w2_list
        self.w2_weight = None

        # if num_tokens exceed the VLLM_DYNAMIC_MOE_MIN_TOKENS,
        # dynamic MoE is used since its performance is better than
        # static MoE in this case.
        self.dynamic_moe_min_tokens = int(
        os.environ.get("VLLM_DYNAMIC_MOE_MIN_TOKENS", 256))
        # if the number of expert on a single card is smaller than
        # VLLM_DYNAMIC_MOE_MIN_EXPERTS_SINGLEHPU, dynamic MoE
        # is used since its performance is better than
        # static MoE in this case.
        self.dynamic_moe_max_num_expert_singleHpu = int(
        os.environ.get("VLLM_DYNAMIC_MOE_MIN_EXPERTS_SINGLEHPU", 32))

        #self.w13_weight is a tensor of combined w13_list
        self.w13_weight = None
        #self.w2_weight is a tensor of combined w2_list
        self.w2_weight = None

    def forward(self,
                hidden_states,
                expert_routing_table,
                router_weights,
                permuted_weights=True,
                activation="silu"):
        # pre-processing for custom op inputs
        bt, hidden_dim = hidden_states.shape
        experts_range = range(self.num_experts)
        w1_list = [self.w13_list[i].weight.squeeze() for i in experts_range]
        w2_list = [self.w2_list[i].weight.squeeze() for i in experts_range]

        # When the number of input tokens (batch_size*seqence_length) exceeds
<<<<<<< HEAD
        # dynamic_moe_min_tokens (default 256) or the number of the experts
=======
        # dynamic_moe_min_tokens (default -1) or the number of the experts
>>>>>>> 316f0e0f
        # on the single card is smaller than dynamic_moe_max_num_expert_singleHpu
        # (default 32), dynamic MoE is used since it delivers better performance
        # than static MoE. Otherwise static MoE is used.
        if bt > self.dynamic_moe_min_tokens or \
            (self.num_experts <= self.dynamic_moe_max_num_expert_singleHpu):
            if self.moe_n_slice == 1:
                return torch.ops.hpu.mixture_of_experts(
                    hidden_states=hidden_states,
                    expert_routing_table=expert_routing_table,
                    router_weights=router_weights,
                    w12=w1_list,
                    w3=w2_list,
                    permuted_weights=permuted_weights,
                    activation=activation,
                    experts_min=self.experts_min,
                    experts_max=self.experts_max)
            for i in range(self.moe_n_slice):
                w1_list_slice = w1_list[i * self.num_expert_per_group:(i + 1) * self.num_expert_per_group]
                w2_list_slice = w2_list[i * self.num_expert_per_group:(i + 1) * self.num_expert_per_group]
                min_expert = self.experts_min + i * self.num_expert_per_group
                max_expert = min_expert + self.num_expert_per_group - 1
                slice_final_hidden_states = torch.ops.hpu.mixture_of_experts(
                    hidden_states=hidden_states,
                    expert_routing_table=expert_routing_table,
                    router_weights=router_weights,
                    w12=w1_list_slice,
                    w3=w2_list_slice,
                    permuted_weights=permuted_weights,
                    activation=activation,
                    experts_min=min_expert,
                    experts_max=max_expert)
                if i == 0:
                    final_hidden_states = slice_final_hidden_states
                else:
                    final_hidden_states += slice_final_hidden_states
        else:
            if self.w13_weight is None:
                self.w13_weight = torch.stack(w1_list)
<<<<<<< HEAD

            if self.w2_weight is None:
                self.w2_weight = torch.stack(w2_list)

            final_hidden_states = static_MoE(
                                        hidden_states,
                                        expert_routing_table,
                                        router_weights,
                                        self.experts_min,
                                        self.w13_weight,
                                        self.w2_weight,
                                        bt,
                                        self.num_experts
                                    )
        return final_hidden_states.view(-1, hidden_states.shape[1])
=======
>>>>>>> 316f0e0f

            if self.w2_weight is None:
                self.w2_weight = torch.stack(w2_list)

            selected_experts = (expert_routing_table - self.experts_min).to(torch.int64)
            moe_intermediate = self.w2_weight.shape[2]
            padded_weights = torch.zeros((bt, self.num_experts),
                                         dtype=hidden_states.dtype,
                                         device=hidden_states.device)
            padded_weights.scatter_(-1, selected_experts, router_weights)
            padded_weights = padded_weights.transpose(0, 1).unsqueeze(-1)

            up_gate_states = torch.matmul(
                hidden_states,
                self.w13_weight.view(-1, self.w13_weight.size(-1)).transpose(
                    0, 1))
            up_gate_states = up_gate_states.reshape(bt, self.num_experts, 2,
                                                    moe_intermediate)
            up_states = up_gate_states[:, :, 0, :]
            gate_states = up_gate_states[:, :, 1, :]
            current_state_static = F.silu(up_states) * gate_states
            current_state_static = current_state_static.transpose(0, 1)

            current_hidden_states_static = torch.matmul(
                current_state_static, self.w2_weight.transpose(
                    1, 2)) * padded_weights
            final_hidden_states = current_hidden_states_static.sum(dim=0)

        return final_hidden_states.view(-1, hidden_states.shape[1])
            
class DynamicFusedMOE(torch.nn.Module):

    def __init__(self, num_total_experts):
        super().__init__()
        self.MoeOp = VllmMixtureOfExpertsOp(num_total_experts)

    def forward(self, hidden_states, score, topk):
        htorch.core.mark_step()
        routing_weights = F.softmax(score, dim=1, dtype=torch.float32)
        routing_weights, selected_experts = torch.topk(routing_weights,
                                                       topk,
                                                       dim=-1)
        routing_weights /= routing_weights.sum(dim=-1, keepdim=True)
        routing_weights = routing_weights.to(hidden_states.dtype)

        final_hidden_states = self.MoeOp(
            hidden_states=hidden_states,
            expert_routing_table=selected_experts,
            router_weights=routing_weights,
            permuted_weights=True,
            activation="silu",
        )

        return final_hidden_states.view(-1, hidden_states.shape[1])


def pad_weight(weight, block_size):
    """Pads a matrix to make its dimensions multiples of block_size."""
    M, N = weight.shape[-2:]
    block_size_m, block_size_n = block_size
    pad_M = (block_size_m - M % block_size_m) % block_size_m
    pad_N = (block_size_n - N % block_size_n) % block_size_n

    if pad_M == 0 and pad_N == 0:
        return weight, M, N  # No padding needed
    padded_weight = torch.nn.functional.pad(weight, (0, pad_N, 0, pad_M), mode='constant', value=0)
    return padded_weight, M, N  # Return original dimensions for unpadding


def unpad_weight(weight, original_M, original_N, keep_first_dim=False):
    """Removes padding from the matrix to restore its original shape."""
    if (weight.shape[-2] == original_M) and (weight.shape[-1] == original_N):
        return weight
    if keep_first_dim:
        return weight[:, :original_M, :original_N]
    else:
        return weight[:original_M, :original_N]


def pad_block_fp8_weight_naive(weight, weight_scale, block_size):

    assert len(block_size) == 2

    block_size_m, block_size_n = block_size
    weight_scale_m, weight_scale_n = weight_scale.shape[-2:]

    weight, orig_M, orig_N = pad_weight(weight, block_size)
    M, N = weight.shape[-2:]

    assert weight_scale_m == M // block_size_m
    assert weight_scale_n == N // block_size_n

    return weight, orig_M, orig_N


def dequant_block_fp8_weight_naive(weight, weight_scale, block_size, dtype=torch.bfloat16, original_M=None, original_N=None, do_unpad=False):
    if weight_scale is None:
        return weight
    assert len(block_size) == 2

    weight_shape_len = len(weight.shape)

    block_size_m, block_size_n = block_size

    # mul scale
    if weight_shape_len == 2:
        weight_scale_m, weight_scale_n = weight_scale.shape
        weight_scale = weight_scale.view(weight_scale_m, 1, weight_scale_n, 1)
        weight = weight.view(weight_scale_m, block_size_m, weight_scale_n, block_size_n)
        dequant_weight = weight.to(dtype) * weight_scale.to(dtype)
        dequant_weight = dequant_weight.view(weight_scale_m*block_size_m, weight_scale_n*block_size_n)
        keep_first_dim = False
    elif weight_shape_len == 3:
        fd, weight_scale_m, weight_scale_n = weight_scale.shape
        weight_scale = weight_scale.view(fd, weight_scale_m, 1, weight_scale_n, 1)
        weight = weight.view(fd, weight_scale_m, block_size_m, weight_scale_n, block_size_n)
        dequant_weight = weight.to(dtype) * weight_scale.to(dtype)
        dequant_weight = dequant_weight.view(fd, weight_scale_m*block_size_m, weight_scale_n*block_size_n)
        keep_first_dim = True
    else:
        raise ValueError("Only support original weight shape is either 2 or 3")

    if do_unpad:
        dequant_weight = unpad_weight(dequant_weight, original_M, original_N, keep_first_dim=keep_first_dim)

    return dequant_weight


def apply_block_fp8_linear_hpu(
    input: torch.Tensor,
    layer: torch.nn.Module,
    block_size: List[int],
    bias: Optional[torch.Tensor] = None,
    do_unpad: bool = False,
    force_channel_fp8: bool = False,
) -> torch.Tensor:
    if force_channel_fp8:
        input_2d = input.view(-1, input.shape[-1])
        output = apply_fp8_linear_hpu(
            input_2d,
            layer.weight,
            layer.weight_scale_inv,
            layer.input_scale,
            bias,
        )
        return output.to(dtype=input.dtype).view(*input.shape[:-1], -1)
    return apply_block_fp8_linear_hpu_dequant(
        input,
        layer.weight,
        block_size,
        layer.weight_scale_inv,
        input_scale=layer.input_scale,
        bias=bias,
        original_M=layer.orig_M,
        original_N=layer.orig_N,
        do_unpad=do_unpad,
    )


def apply_block_fp8_linear_hpu_dequant(
    input: torch.Tensor,
    weight: torch.Tensor,
    block_size: List[int],
    weight_scale: torch.Tensor,
    input_scale: Optional[torch.Tensor] = None,
    bias: Optional[torch.Tensor] = None,
    original_M: Optional[torch.Tensor] = None,
    original_N: Optional[torch.Tensor] = None,
    do_unpad: bool = False,
) -> torch.Tensor:
    assert input_scale is None
    # View input as 2D matrix for fp8 methods
    input_2d = input.view(-1, input.shape[-1])
    original_M = original_M.data.item()
    original_N = original_N.data.item()
    weight = dequant_block_fp8_weight_naive(weight, weight_scale, block_size, input.dtype, original_M, original_N, do_unpad)
    output = torch.nn.functional.linear(input_2d, weight, bias=None)
    if bias is not None:
        output = output + bias
    return output.to(dtype=input.dtype).view(*input.shape[:-1], -1)


def apply_fp8_linear_hpu(
    input: torch.Tensor,
    weight: torch.Tensor,
    weight_scale: torch.Tensor,
    input_scale: Optional[torch.Tensor] = None,
    bias: Optional[torch.Tensor] = None,
    trans_B: bool = True,
):
    if input_scale is None:
        x_fp8, x_scale = dynamic_quant(input)
    else:
        x_fp8 = torch.ops.hpu.cast_to_fp8_v2(input, 1.0/input_scale, False, False, torch.float8_e4m3fn)[0]
        x_scale = input_scale
    output = torch.ops.hpu.fp8_gemm_v2(
        A=x_fp8,
        trans_A=False,
        B=weight,
        trans_B=trans_B,
        D=None,
        out_dtype=input.dtype,
        A_scale_inv=x_scale,
        B_scale_inv=weight_scale,
        bias=bias,
        accumulate=False)
    return output

 
def dynamic_quant(data, single_scale = False):
    if single_scale:
        scale = ((torch.abs(data)).max() + 1e-8) / FP8_MAX
    else:
        scale = ((torch.abs(data)).max(dim=-1).values + 1e-8) / FP8_MAX
        scale = scale.unsqueeze(-1)
    data_fp8 = torch.ops.hpu.cast_to_fp8_v2(
        data, 1.0 / scale, False, False, torch.float8_e4m3fn)[0]
    return data_fp8, scale.float()


def fp8_block_linear_postprocess_weights(layer, force_channel_fp8=False):
    weight, orig_M, orig_N = pad_block_fp8_weight_naive(
        layer.weight.data,
        layer.weight_scale_inv.data,
        layer.quant_config.weight_block_size)
    if force_channel_fp8:
        # convert to channel-wise fp8
        weight, weight_scale_inv = dynamic_quant(dequant_block_fp8_weight_naive(
            weight,
            layer.weight_scale_inv.data,
            layer.quant_config.weight_block_size,
            original_M=orig_M,
            original_N=orig_N,
            do_unpad=True))
        weight_scale_inv = weight_scale_inv.squeeze(-1)
        layer.weight.data.copy_(weight)
        layer.weight_scale_inv = torch.nn.Parameter(weight_scale_inv,
                                        requires_grad=False)
        htorch.core.mark_step()
        return layer

    layer.weight = torch.nn.Parameter(weight, requires_grad=False)
    orig_M = torch.nn.Parameter(torch.tensor(orig_M, dtype=torch.int32), requires_grad=False)
    orig_N = torch.nn.Parameter(torch.tensor(orig_N, dtype=torch.int32), requires_grad=False)
    layer.register_parameter("orig_M", orig_M)
    layer.register_parameter("orig_N", orig_N)
    htorch.core.mark_step()
    return layer


def fp8_block_moe_prepare_weights(layer, force_channel_fp8=False):
    if force_channel_fp8:
        # convert to channel-wise fp8
        w13_weight, w13_weight_scale_inv = dynamic_quant(dequant_block_fp8_weight_naive(
            layer.w13_weight.data,
            layer.w13_weight_scale_inv.data,
            layer.quant_config.weight_block_size))
        w2_weight, w2_weight_scale_inv = dynamic_quant(dequant_block_fp8_weight_naive(
            layer.w2_weight.data,
            layer.w2_weight_scale_inv.data,
            layer.quant_config.weight_block_size))
        w13_weight_scale_inv, w2_weight_scale_inv \
            = w13_weight_scale_inv.squeeze(-1), w2_weight_scale_inv.squeeze(-1)
        layer.w13_weight.data.copy_(w13_weight)
        layer.w2_weight.data.copy_(w2_weight)
        layer.w13_weight_scale_inv = torch.nn.Parameter(w13_weight_scale_inv,
                                                requires_grad=False)
        layer.w2_weight_scale_inv = torch.nn.Parameter(w2_weight_scale_inv,
                                                requires_grad=False)
        return fp8_channel_moe_prepare_weights(layer)

    for index in range(layer.moe_op.num_experts):
        layer.moe_op.w13_list[index].set_weight(layer.w13_weight[index])
        layer.moe_op.w13_list[index].set_scale_inv_fp8(
            layer.w13_weight_scale_inv[index]
        )
        layer.moe_op.w13_list[index].set_weight_block_size(
            layer.quant_config.weight_block_size
        )

        layer.moe_op.w2_list[index].set_weight(layer.w2_weight[index])
        layer.moe_op.w2_list[index].set_scale_inv_fp8(
            layer.w2_weight_scale_inv[index]
        )
        layer.moe_op.w2_list[index].set_weight_block_size(
            layer.quant_config.weight_block_size
        )
    htorch.core.mark_step()
    return layer


def fp8_channel_moe_prepare_weights(layer):
    for index in range(layer.moe_op.num_experts):
        layer.moe_op.w13_list[index].set_weight(layer.w13_weight[index])
        if hasattr(layer, "w13_weight_scale_inv"):
            layer.moe_op.w13_list[index].set_scale_inv_fp8(
                layer.w13_weight_scale_inv[index]
            )
        elif hasattr(layer, "w13_weight_scale"):
            weight_scale_inv = layer.w13_weight_scale[index]
            layer.moe_op.w13_list[index].set_scale_inv_fp8(weight_scale_inv)
        else:
            weight_scale_inv = torch.ones(layer.w13_weight[index].shape[:-1], dtype=torch.bfloat16, device=layer.w13_weight[index].device)
            layer.moe_op.w13_list[index].set_scale_inv_fp8(weight_scale_inv)

        layer.moe_op.w2_list[index].set_weight(layer.w2_weight[index])
        if hasattr(layer, "w2_weight_scale_inv"):
            layer.moe_op.w2_list[index].set_scale_inv_fp8(
                layer.w2_weight_scale_inv[index]
            )
        elif hasattr(layer, "w2_weight_scale"):
            weight_scale_inv = layer.w2_weight_scale[index]
            layer.moe_op.w2_list[index].set_scale_inv_fp8(weight_scale_inv)
        else:
            weight_scale_inv = torch.ones(layer.w2_weight[index].shape[:-1], dtype=torch.bfloat16, device=layer.w2_weight[index].device)
            layer.moe_op.w2_list[index].set_scale_inv_fp8(weight_scale_inv)
            
    if hasattr(layer, "w13_input_scale"):
        layer.moe_op.w13_input_scale = layer.w13_input_scale
    if hasattr(layer, "w2_input_scale"):
        layer.moe_op.w2_input_scale = layer.w2_input_scale

    htorch.core.mark_step()
    return layer


class MoeFP8Matmul(torch.nn.Module):
    def __init__(
        self,
        block_size: Tuple[int, int] = (128, 128),
        high_precision=torch.bfloat16,
    ):
        super().__init__()
        self.block_size = block_size
        self.high_precision = high_precision
        self.is_dequantized = False

    def set_weight(self, w: torch.Tensor):
        self.weight = w

    def set_scale_inv_fp8(self, scale_inv_fp8: torch.Tensor):
        self.scale_inv_fp8 = scale_inv_fp8

    def set_high_precision(self, high_precision=torch.bfloat16):
        self.high_precision = high_precision

    def set_weight_block_size(self, block_size: Tuple[int, int] = (128, 128)):
        self.block_size = block_size

    def get_dequant_weight(self):
        return dequant_block_fp8_weight_naive(
            self.weight,
            self.scale_inv_fp8,
            block_size=self.block_size,
            dtype=self.high_precision,
        )

    def forward(self, state, expert_id, w):
        raise NotImplementedError()

    def dequant_block_fp8_weight(self, layer: "MoeFP8Matmul") -> torch.Tensor:
        # This function is called by INC during either the measurement or quantization phase.
        # - In the quantization phase, INC requantizes the BF16 weight to FP8 and updates the weight.
        # - In the measurement phase, INC only measures the BF16 weight without updating it.
        # Tracking the BF16 weight can lead to Out of Memory (OoM) issues, so we avoid storing it.
        # If the weight has already been updated, we return it directly.
        if hasattr(layer, "updated_fp8_weight") and layer.updated_fp8_weight:
            return layer.weight

        dequant_weight = layer.get_dequant_weight()
        layer.is_dequantized = True
        return dequant_weight

    def get_dequant_weights_func(
        self,
    ) -> Optional[Callable[[torch.nn.Module], torch.Tensor]]:
        return self.dequant_block_fp8_weight


class VllmMixtureOfExpertsOpFP8(torch.nn.Module):
    def __init__(
        self, num_experts: int, experts_min: int = 0, experts_max: int = 8
    ):
        super().__init__()
        self.w13_list = torch.nn.ModuleList(
            [MoeFP8Matmul() for _ in range(num_experts)]
        )
        self.w2_list = torch.nn.ModuleList(
            [MoeFP8Matmul() for _ in range(num_experts)]
        )
        max_expert_per_slice = 32
        self.num_experts = num_experts
        self.experts_min = experts_min
        self.experts_max = experts_max
        if MAX_EXPERTS_PER_SLICE > 0:
            max_expert_per_slice = MAX_EXPERTS_PER_SLICE
        else:
            max_expert_per_slice = self.num_experts
        self.moe_n_slice = 1 if self.num_experts <= max_expert_per_slice \
                else self.num_experts // max_expert_per_slice
        self.num_expert_per_group = self.num_experts // self.moe_n_slice

    def forward(
        self,
        x,
        topk_ids,
        topk_weights,
        permuted_weights=True,
        activation="silu",
    ):
        w13_list = []
        w2_list = []
        for j in range(self.num_experts):
            w13_list.append(self.w13_list[j].get_dequant_weight())
            w2_list.append(self.w2_list[j].get_dequant_weight())
        htorch.core.mark_step()

        if self.moe_n_slice == 1:
            return torch.ops.hpu.mixture_of_experts(
                hidden_states=x,
                expert_routing_table=topk_ids,
                router_weights=topk_weights,
                w12=w13_list,
                w3=w2_list,
                permuted_weights=permuted_weights,
                activation=activation,
                experts_min=self.experts_min,
                experts_max=self.experts_max)
        for i in range(self.moe_n_slice):
            w13_list_slice = w13_list[i * self.num_expert_per_group:(i + 1) * self.num_expert_per_group]
            w2_list_slice = w2_list[i * self.num_expert_per_group:(i + 1) * self.num_expert_per_group]
            min_expert = self.experts_min + i * self.num_expert_per_group
            max_expert = min_expert + self.num_expert_per_group - 1
            slice_final_hidden_states = torch.ops.hpu.mixture_of_experts(
                hidden_states=x,
                expert_routing_table=topk_ids,
                router_weights=topk_weights,
                w12=w13_list_slice,
                w3=w2_list_slice,
                permuted_weights=permuted_weights,
                activation=activation,
                experts_min=min_expert,
                experts_max=max_expert,
            )
            htorch.core.mark_step()
            if i == 0:
                final_hidden_states = slice_final_hidden_states
            else:
                final_hidden_states += slice_final_hidden_states
        return final_hidden_states


class VllmMixtureOfExpertsOpFP8PerChannel(torch.nn.Module):
    def __init__(
        self, num_experts: int, experts_min: int = 0, experts_max: int = 8
    ):
        super().__init__()
        self.w13_list = torch.nn.ModuleList(
            [MoeFP8Matmul() for _ in range(num_experts)]
        )
        self.w2_list = torch.nn.ModuleList(
            [MoeFP8Matmul() for _ in range(num_experts)]
        )
        self.w13_input_scale = None
        self.w2_input_scale = None

        self.num_experts = num_experts
        self.experts_min = experts_min
        self.experts_max = experts_max

    def forward(
        self,
        x,
        topk_ids,
        topk_weights,
        permuted_weights=True,
        activation="silu",
    ):
        experts_range = range(self.num_experts)
        w13_list = [self.w13_list[i].weight.squeeze() for i in experts_range]
        w2_list = [self.w2_list[i].weight.squeeze() for i in experts_range]
        w13_weight_scale = [self.w13_list[i].scale_inv_fp8.squeeze() for i in experts_range]
        w2_weight_scale = [self.w2_list[i].scale_inv_fp8.squeeze() for i in experts_range]
       
        if self.w13_input_scale is None:
            x_fp8, x_scale = dynamic_quant(x)
            final_hidden_states = torch.ops.hpu.mixture_of_experts(
                                    hidden_states=x_fp8,
                                    expert_routing_table=topk_ids.to(torch.int64),
                                    router_weights=topk_weights.to(x.dtype),
                                    w12=w13_list,
                                    w3=w2_list,
                                    d_scale_hidden_states=x_scale,
                                    d_scale_w12=w13_weight_scale,
                                    d_scale_w3=w2_weight_scale,
                                    permuted_weights=permuted_weights,
                                    activation=activation,
                                    experts_min=self.experts_min,
                                    experts_max=self.experts_max)
        else:
            x_scale = self.w13_input_scale.data
            w2_input_scale =  self.w2_input_scale.data
            x_fp8 = torch.ops.hpu.cast_to_fp8_v2(x, 1.0/x_scale, False, False, torch.float8_e4m3fn)[0]
            final_hidden_states = torch.ops.hpu.mixture_of_experts(
                                    hidden_states=x_fp8,
                                    expert_routing_table=topk_ids.to(torch.int64),
                                    router_weights=topk_weights.to(x.dtype),
                                    w12=w13_list,
                                    w3=w2_list,
                                    d_scale_hidden_states=x_scale,
                                    d_scale_intermediate_hidden_states=w2_input_scale,
                                    d_scale_w12=w13_weight_scale,
                                    d_scale_w3=w2_weight_scale,
                                    permuted_weights=permuted_weights,
                                    activation=activation,
                                    experts_min=self.experts_min,
                                    experts_max=self.experts_max)

        
        return final_hidden_states


# fp8
def scaled_fp8_quant(
    input: torch.Tensor,
    scale: Optional[torch.Tensor] = None,
    num_token_padding: Optional[int] = None,
    scale_ub: Optional[torch.Tensor] = None,
    use_per_token_if_dynamic: bool = False,
) -> Tuple[torch.Tensor, torch.Tensor]:
    """
    Quantize input tensor to FP8 and return quantized tensor and scale.
    This function supports both static and dynamic quantization: If you
    provide the scale, it will use static scaling and if you omit it,
    the scale will be determined dynamically. The function also allows
    optional padding of the output tensor for downstream kernels that
    will benefit from padding.
    Args:
        input: The input tensor to be quantized to FP8
        scale: Optional scaling factor for the FP8 quantization
        scale_ub: Optional upper bound for scaling factor in dynamic
            per token case
        num_token_padding: If specified, pad the first dimension
            of the output to at least this value.
        use_per_token_if_dynamic: Whether to do per_tensor or per_token
            in the dynamic quantization case.
    Returns:
        Tuple[torch.Tensor, torch.Tensor]: The output tensor in FP8 and
            scaling factor.
    """
    if num_token_padding:
        shape = (max(num_token_padding, input.shape[0]), *input.shape[1:])
        output = torch.empty(shape,
                             device=input.device,
                             dtype=torch.float8_e4m3fn)
    else:
        output = torch.empty_like(input, dtype=torch.float8_e4m3fn)
    if scale is None:
        raise "dynamic scaled_fp8_quant not implemented for HPU"
        # TODO: calculate scale to match gaudi2 240 range instead of 448
        if use_per_token_if_dynamic:
            scale = torch.empty((input.numel() // input.shape[-1], 1),
                                device=input.device,
                                dtype=torch.float32)
            torch.ops._C.dynamic_per_token_scaled_fp8_quant(
                output, input, scale, scale_ub)
        else:
            scale = torch.zeros(1, device=input.device, dtype=torch.float32)
            torch.ops._C.dynamic_scaled_fp8_quant(output, input, scale)
    else:
        output = torch.ops.hpu.cast_to_fp8_v2(input,
                                              1 / scale,
                                              False,
                                              False,
                                              dtype=torch.float8_e4m3fn)[0]

    return output, scale<|MERGE_RESOLUTION|>--- conflicted
+++ resolved
@@ -12,9 +12,7 @@
 import math
 import habana_frameworks.torch.core as htcore
 from vllm_hpu_extension.flags import enabled_flags
-<<<<<<< HEAD
 from vllm.logger import init_logger
-=======
 
 import habana_frameworks.torch.utils.experimental as htexp
 
@@ -25,7 +23,6 @@
 if is_hpu_gaudi2:
     FP8_MAX = torch.finfo(torch.float8_e4m3fnuz).max
 
->>>>>>> 316f0e0f
 import os
 
 logger = init_logger(__name__)
@@ -514,11 +511,7 @@
         w2_list = [self.w2_list[i].weight.squeeze() for i in experts_range]
 
         # When the number of input tokens (batch_size*seqence_length) exceeds
-<<<<<<< HEAD
         # dynamic_moe_min_tokens (default 256) or the number of the experts
-=======
-        # dynamic_moe_min_tokens (default -1) or the number of the experts
->>>>>>> 316f0e0f
         # on the single card is smaller than dynamic_moe_max_num_expert_singleHpu
         # (default 32), dynamic MoE is used since it delivers better performance
         # than static MoE. Otherwise static MoE is used.
@@ -557,7 +550,6 @@
         else:
             if self.w13_weight is None:
                 self.w13_weight = torch.stack(w1_list)
-<<<<<<< HEAD
 
             if self.w2_weight is None:
                 self.w2_weight = torch.stack(w2_list)
@@ -572,37 +564,6 @@
                                         bt,
                                         self.num_experts
                                     )
-        return final_hidden_states.view(-1, hidden_states.shape[1])
-=======
->>>>>>> 316f0e0f
-
-            if self.w2_weight is None:
-                self.w2_weight = torch.stack(w2_list)
-
-            selected_experts = (expert_routing_table - self.experts_min).to(torch.int64)
-            moe_intermediate = self.w2_weight.shape[2]
-            padded_weights = torch.zeros((bt, self.num_experts),
-                                         dtype=hidden_states.dtype,
-                                         device=hidden_states.device)
-            padded_weights.scatter_(-1, selected_experts, router_weights)
-            padded_weights = padded_weights.transpose(0, 1).unsqueeze(-1)
-
-            up_gate_states = torch.matmul(
-                hidden_states,
-                self.w13_weight.view(-1, self.w13_weight.size(-1)).transpose(
-                    0, 1))
-            up_gate_states = up_gate_states.reshape(bt, self.num_experts, 2,
-                                                    moe_intermediate)
-            up_states = up_gate_states[:, :, 0, :]
-            gate_states = up_gate_states[:, :, 1, :]
-            current_state_static = F.silu(up_states) * gate_states
-            current_state_static = current_state_static.transpose(0, 1)
-
-            current_hidden_states_static = torch.matmul(
-                current_state_static, self.w2_weight.transpose(
-                    1, 2)) * padded_weights
-            final_hidden_states = current_hidden_states_static.sum(dim=0)
-
         return final_hidden_states.view(-1, hidden_states.shape[1])
             
 class DynamicFusedMOE(torch.nn.Module):
